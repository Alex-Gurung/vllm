--- conflicted
+++ resolved
@@ -639,15 +639,13 @@
                 token_document_ids = req.all_token_document_ids[req.num_computed_tokens:req.
                                               num_computed_tokens + num_tokens]
                 new_token_ids.append(token_ids)
-<<<<<<< HEAD
                 new_token_document_ids.append(token_document_ids)
-=======
             elif use_connector:
                 # When using a KVConnector, we add a placeholder to avoid index
                 # out of bounds errors. TODO: Remove this once the KVConnector
                 # is updated to handle token IDs properly.
                 new_token_ids.append([])
->>>>>>> a3e4e85e
+                new_token_document_ids.append([])
             new_block_ids.append(req_to_new_block_ids[req_id])
             num_computed_tokens.append(req.num_computed_tokens)
         # Because resumed_reqs is usually empty, it is more efficient to do
