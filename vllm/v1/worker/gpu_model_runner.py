# SPDX-License-Identifier: Apache-2.0
# SPDX-FileCopyrightText: Copyright contributors to the vLLM project

import copy
import gc
import time
import weakref
from contextlib import contextmanager
from typing import TYPE_CHECKING, Any, Optional, Union

import numpy as np
import torch
import torch.distributed
import torch.nn as nn
from tqdm import tqdm

import vllm.envs as envs
from vllm.attention import AttentionType, get_attn_backend
from vllm.attention.backends.abstract import AttentionBackend
from vllm.attention.layer import Attention
from vllm.compilation.counter import compilation_counter
from vllm.config import (CompilationLevel, VllmConfig,
                         get_layers_from_vllm_config)
from vllm.distributed.kv_transfer import (get_kv_transfer_group,
                                          has_kv_transfer_group)
from vllm.distributed.kv_transfer.kv_connector.v1 import KVConnectorBase_V1
from vllm.distributed.parallel_state import (
    get_pp_group, get_tp_group, graph_capture,
    prepare_communication_buffer_for_model)
from vllm.forward_context import (DPMetadata, get_forward_context,
                                  set_forward_context)
from vllm.logger import init_logger
from vllm.model_executor.layers.mamba.mamba_mixer2 import MambaMixer2
from vllm.model_executor.layers.rotary_embedding import MRotaryEmbedding
from vllm.model_executor.model_loader import TensorizerLoader, get_model_loader
from vllm.model_executor.models.interfaces import has_step_pooler
from vllm.multimodal import MULTIMODAL_REGISTRY
from vllm.multimodal.inputs import MultiModalKwargs, PlaceholderRange
from vllm.multimodal.utils import group_mm_inputs_by_modality
from vllm.pooling_params import PoolingParams
from vllm.sampling_params import SamplingType
from vllm.sequence import IntermediateTensors
from vllm.utils import (STR_DTYPE_TO_TORCH_DTYPE, DeviceMemoryProfiler,
                        GiB_bytes, LazyLoader, async_tensor_h2d, cdiv,
                        check_use_alibi, get_dtype_size,
                        is_pin_memory_available)
from vllm.v1.attention.backends.mamba_attn import Mamba2AttentionBackend
from vllm.v1.attention.backends.utils import (AttentionMetadataBuilder,
                                              CommonAttentionMetadata)
from vllm.v1.core.encoder_cache_manager import compute_encoder_budget
from vllm.v1.kv_cache_interface import (AttentionSpec, FullAttentionSpec,
                                        KVCacheConfig, KVCacheSpec, MambaSpec,
                                        SlidingWindowSpec)
from vllm.v1.outputs import (EMPTY_MODEL_RUNNER_OUTPUT, LogprobsTensors,
                             ModelRunnerOutput)
from vllm.v1.pool.metadata import PoolingMetadata
from vllm.v1.sample.metadata import SamplingMetadata
from vllm.v1.sample.rejection_sampler import RejectionSampler
from vllm.v1.sample.sampler import Sampler
from vllm.v1.spec_decode.eagle import EagleProposer
from vllm.v1.spec_decode.medusa import MedusaProposer
from vllm.v1.spec_decode.metadata import SpecDecodeMetadata
from vllm.v1.spec_decode.ngram_proposer import NgramProposer
from vllm.v1.spec_decode.utils import is_spec_decode_supported
from vllm.v1.utils import bind_kv_cache
from vllm.v1.worker.block_table import BlockTable
from vllm.v1.worker.gpu_input_batch import CachedRequestState, InputBatch
from vllm.v1.worker.lora_model_runner_mixin import LoRAModelRunnerMixin

from .utils import (gather_mm_placeholders, initialize_kv_cache_for_kv_sharing,
                    sanity_check_mm_encoder_outputs, scatter_mm_placeholders)

if TYPE_CHECKING:
    import xgrammar as xgr
    import xgrammar.kernels.apply_token_bitmask_inplace_torch_compile as xgr_torch_compile  # noqa: E501

    from vllm.model_executor.model_loader.tensorizer import TensorizerConfig
    from vllm.v1.core.sched.output import SchedulerOutput
else:
    xgr = LazyLoader("xgr", globals(), "xgrammar")
    xgr_torch_compile = LazyLoader(
        "xgr_torch_compile", globals(),
        "xgrammar.kernels.apply_token_bitmask_inplace_torch_compile")

logger = init_logger(__name__)


class GPUModelRunner(LoRAModelRunnerMixin):

    def __init__(
        self,
        vllm_config: VllmConfig,
        device: torch.device,
    ):
        self.vllm_config = vllm_config
        self.model_config = vllm_config.model_config
        self.cache_config = vllm_config.cache_config
        self.compilation_config = vllm_config.compilation_config
        self.lora_config = vllm_config.lora_config
        self.load_config = vllm_config.load_config
        self.parallel_config = vllm_config.parallel_config
        self.scheduler_config = vllm_config.scheduler_config
        self.speculative_config = vllm_config.speculative_config
        self.prompt_adapter_config = vllm_config.prompt_adapter_config
        self.observability_config = vllm_config.observability_config

        from vllm.model_executor.models.utils import set_cpu_offload_max_bytes
        set_cpu_offload_max_bytes(
            int(self.cache_config.cpu_offload_gb * 1024**3))

        model_config = self.model_config
        cache_config = self.cache_config
        scheduler_config = self.scheduler_config
        parallel_config = self.parallel_config
        self.device = device
        self.pin_memory = is_pin_memory_available()
        self.dtype = self.model_config.dtype
        if cache_config.cache_dtype == "auto":
            self.kv_cache_dtype = self.dtype
        else:
            self.kv_cache_dtype = STR_DTYPE_TO_TORCH_DTYPE[
                cache_config.cache_dtype]

        self.is_multimodal_model = model_config.is_multimodal_model
        self.is_pooling_model = model_config.pooler_config is not None
        self.max_model_len = model_config.max_model_len
        self.max_num_tokens = scheduler_config.max_num_batched_tokens
        self.max_num_reqs = scheduler_config.max_num_seqs

        # Model-related.
        self.num_query_heads = model_config.get_num_attention_heads(
            parallel_config)
        self.hidden_size = model_config.get_hidden_size()
        self.attention_chunk_size = model_config.attention_chunk_size

        self.cascade_attn_enabled = not self.model_config.disable_cascade_attn

        # Multi-modal data support
        self.mm_registry = MULTIMODAL_REGISTRY
        self.uses_mrope = model_config.uses_mrope

        encoder_compute_budget, encoder_cache_size = compute_encoder_budget(
            model_config=model_config,
            scheduler_config=scheduler_config,
            mm_registry=self.mm_registry,
        )
        self.max_num_encoder_input_tokens = encoder_compute_budget
        self.encoder_cache_size = encoder_cache_size

        # Sampler
        self.sampler = Sampler()

        # Lazy initializations
        # self.model: nn.Module  # Set after load_model
        # Initialize in initialize_kv_cache
        self.kv_caches: list[torch.Tensor] = []
        self.attn_metadata_builders: list[AttentionMetadataBuilder] = []
        self.attn_backends: list[type[AttentionBackend]] = []
        # self.kv_cache_config: KVCacheConfig

        # req_id -> (input_id -> encoder_output)
        self.encoder_cache: dict[str, dict[int, torch.Tensor]] = {}

        self.use_aux_hidden_state_outputs = False
        # Set up speculative decoding.
        # NOTE(Jiayi): currently we put the entire draft model on
        # the last PP rank. This is not ideal if there are many
        # layers in the draft model.
        if self.speculative_config and get_pp_group().is_last_rank:
            if self.speculative_config.method == "ngram":
                self.drafter = NgramProposer(self.vllm_config)
            elif self.speculative_config.use_eagle():
                self.drafter = EagleProposer(self.vllm_config, self.device,
                                             self)  # type: ignore
                if self.speculative_config.method == "eagle3":
                    self.use_aux_hidden_state_outputs = True
            elif self.speculative_config.method == "medusa":
                self.drafter = MedusaProposer(
                    vllm_config=self.vllm_config,
                    device=self.device)  # type: ignore
            else:
                raise ValueError("Unknown speculative decoding method: "
                                 f"{self.speculative_config.method}")
            self.rejection_sampler = RejectionSampler()

        # Request states.
        self.requests: dict[str, CachedRequestState] = {}

        # Input Batch
        # NOTE(Chen): Ideally, we should initialize the input batch inside
        # `initialize_kv_cache` based on the kv cache config. However, as in
        # https://github.com/vllm-project/vllm/pull/18298, due to some unknown
        # reasons, we have to initialize the input batch before `load_model`,
        # quantization + weight offloading will fail otherwise. As a temporary
        # solution, we initialize the input batch here, and re-initialize it
        # in `initialize_kv_cache` if the block_sizes here is different from
        # the block_sizes in the kv cache config.
        self.input_batch = InputBatch(
            max_num_reqs=self.max_num_reqs,
            max_model_len=self.max_model_len,
            max_num_batched_tokens=self.max_num_tokens,
            device=self.device,
            pin_memory=self.pin_memory,
            vocab_size=self.model_config.get_vocab_size(),
            block_sizes=[self.cache_config.block_size],
        )

        self.use_cuda_graph = (
            self.vllm_config.compilation_config.level
            == CompilationLevel.PIECEWISE
            and self.vllm_config.compilation_config.use_cudagraph
            and not self.model_config.enforce_eager)
        # TODO(woosuk): Provide an option to tune the max cudagraph batch size.
        # The convention is different.
        # self.cudagraph_batch_sizes sorts in ascending order.
        # The batch sizes in the config are in descending order.
        self.cudagraph_batch_sizes = list(
            reversed(self.compilation_config.cudagraph_capture_sizes))

        self.full_cuda_graph = self.compilation_config.full_cuda_graph

        # Cache the device properties.
        self._init_device_properties()

        # Persistent buffers for CUDA graphs.
        self.input_ids = torch.zeros(self.max_num_tokens,
                                     dtype=torch.int32,
                                     device=self.device)
        self.input_document_ids = torch.zeros(self.max_num_tokens,
                                     dtype=torch.int32,
                                     device=self.device)
        self.positions = torch.zeros(self.max_num_tokens,
                                     dtype=torch.int64,
                                     device=self.device)
        self.query_start_loc = torch.zeros(self.max_num_reqs + 1,
                                           dtype=torch.int32,
                                           device=self.device)
        self.seq_lens = torch.zeros(self.max_num_reqs,
                                    dtype=torch.int32,
                                    device=self.device)
        self.slot_mapping = torch.zeros(self.max_num_tokens,
                                        dtype=torch.int64,
                                        device=self.device)

        # None in the first PP rank. The rest are set after load_model.
        self.intermediate_tensors: Optional[IntermediateTensors] = None

        # Only relevant for models using M-RoPE (e.g, Qwen2-VL)
        if self.uses_mrope:
            # NOTE: `mrope_positions` is implemented with one additional dummy
            # position on purpose to make it non-contiguous so that it can work
            # with torch compile.
            # See detailed explanation in https://github.com/vllm-project/vllm/pull/12128#discussion_r1926431923

            # NOTE: When M-RoPE is enabled, position ids are 3D regardless of
            # the modality of inputs. For text-only inputs, each dimension has
            # identical position IDs, making M-RoPE functionally equivalent to
            # 1D-RoPE.
            # See page 5 of https://arxiv.org/abs/2409.12191
            self.mrope_positions = torch.zeros((3, self.max_num_tokens + 1),
                                               dtype=torch.int64,
                                               device=self.device)
            self.mrope_positions_cpu = torch.zeros(
                (3, self.max_num_tokens + 1),
                dtype=torch.int64,
                device="cpu",
                pin_memory=self.pin_memory)
            self.mrope_positions_np = self.mrope_positions_cpu.numpy()

        # Only relevant for models using ALiBi (e.g, MPT)
        self.use_alibi = check_use_alibi(model_config)

        self.inputs_embeds = torch.zeros(
            (self.max_num_tokens, self.hidden_size),
            dtype=self.dtype,
            device=self.device)

        # OPTIMIZATION: Cache the tensors rather than creating them every step.
        # Keep in int64 to avoid overflow with long context
        self.arange_np = np.arange(max(self.max_num_reqs + 1,
                                       self.max_model_len,
                                       self.max_num_tokens),
                                   dtype=np.int64)
        # NOTE(woosuk): These tensors are "stateless", i.e., they are literally
        # a faster version of creating a new tensor every time. Thus, we should
        # not make any assumptions about the values in these tensors.
        self.input_ids_cpu = torch.zeros(self.max_num_tokens,
                                         dtype=torch.int32,
                                         device="cpu",
                                         pin_memory=self.pin_memory)
        self.input_document_ids_cpu = torch.zeros(self.max_num_tokens,
                                         dtype=torch.int32,
                                         device="cpu",
                                         pin_memory=self.pin_memory)
        self.positions_cpu = torch.zeros(self.max_num_tokens,
                                         dtype=torch.int64,
                                         device="cpu",
                                         pin_memory=self.pin_memory)
        self.positions_np = self.positions_cpu.numpy()
        self.query_start_loc_cpu = torch.zeros(self.max_num_reqs + 1,
                                               dtype=torch.int32,
                                               device="cpu",
                                               pin_memory=self.pin_memory)
        self.query_start_loc_np = self.query_start_loc_cpu.numpy()
        self.seq_lens_cpu = torch.zeros(self.max_num_reqs,
                                        dtype=torch.int32,
                                        device="cpu",
                                        pin_memory=self.pin_memory)
        self.seq_lens_np = self.seq_lens_cpu.numpy()

        # Layer pairings for cross-layer KV sharing.
        # If an Attention layer `layer_name` is in the keys of this dict, it
        # means this layer will perform attention using the keys and values
        # from the KV cache of `shared_kv_cache_layers[layer_name]`.
        self.shared_kv_cache_layers: dict[str, str] = {}

    def _may_reorder_batch(self, scheduler_output: "SchedulerOutput") -> bool:
        """
        Update the order of requests in the batch based on the attention
        backend's needs. For example, some attention backends (namely MLA) may
        want to separate requests based on if the attention computation will be
        compute-bound or memory-bound.

        Args:
            scheduler_output: The scheduler output.

        Returns:
            True if the batch was reordered, False otherwise.
        """
        batch_reordered = self.attn_metadata_builders[0].reorder_batch(
            self.input_batch, scheduler_output)

        # For models with multiple KV cache groups, the groups should agree on
        # the same order of requests. We ensure this by only allowing the first
        # group to reorder the batch and asserting that all other groups do not
        # reorder the batch.
        for i in range(1, len(self.kv_cache_config.kv_cache_groups)):
            assert not self.attn_metadata_builders[i].reorder_batch(
                self.input_batch, scheduler_output)
        return batch_reordered

    # Note: used for model runner override.
    def _init_device_properties(self) -> None:
        """Initialize attributes from torch.cuda.get_device_properties
        """
        self.device_properties = torch.cuda.get_device_properties(self.device)
        self.num_sms = self.device_properties.multi_processor_count

    # Note: used for model runner override.
    def _sync_device(self) -> None:
        torch.cuda.synchronize()

    def _update_states(self, scheduler_output: "SchedulerOutput") -> None:
        """Update the cached states and the persistent batch with the scheduler
        output.

        The updated states are used by the `_prepare_inputs` function to create
        the input GPU tensors for the model.

        The SamplingMetadata is updated and copied to the GPU if there is a
        new/resumed/paused/finished request in the batch.
        """
        # Remove finished requests from the cached states.
        for req_id in scheduler_output.finished_req_ids:
            self.requests.pop(req_id, None)
            self.encoder_cache.pop(req_id, None)
        # Remove the finished requests from the persistent batch.
        # NOTE(woosuk): There could be an edge case where finished_req_ids and
        # scheduled_req_ids overlap. This happens when a request is aborted and
        # then resubmitted with the same ID. In this case, we treat them as two
        # distinct requests - clearing the cached states for the first request
        # and handling the second as a new request.
        removed_req_indices: list[int] = []
        for req_id in scheduler_output.finished_req_ids:
            req_index = self.input_batch.remove_request(req_id)
            if req_index is not None:
                removed_req_indices.append(req_index)

        # Free the cached encoder outputs.
        for req_id, input_id in scheduler_output.free_encoder_input_ids:
            encoder_outputs = self.encoder_cache.get(req_id)
            if encoder_outputs is not None:
                encoder_outputs.pop(input_id, None)
                if not encoder_outputs:
                    self.encoder_cache.pop(req_id, None)

        # Remove the unscheduled requests from the persistent batch.
        # NOTE(woosuk): The unscheduled requests are either preempted requests
        # or running requests that are not scheduled in this step. We remove
        # them from the persistent batch but keep their cached states since
        # they will be scheduled again sometime in the future.
        scheduled_req_ids = scheduler_output.num_scheduled_tokens.keys()
        cached_req_ids = self.input_batch.req_id_to_index.keys()
        unscheduled_req_ids = cached_req_ids - scheduled_req_ids
        # NOTE(woosuk): The persistent batch optimization assumes that
        # consecutive batches contain mostly the same requests. If batches
        # have low request overlap (e.g., alternating between two distinct
        # sets of requests), this optimization becomes very inefficient.
        for req_id in unscheduled_req_ids:
            req_index = self.input_batch.remove_request(req_id)
            assert req_index is not None
            removed_req_indices.append(req_index)

        req_ids_to_add: list[str] = []
        # Add new requests to the cached states.
        for new_req_data in scheduler_output.scheduled_new_reqs:
            req_id = new_req_data.req_id
            sampling_params = new_req_data.sampling_params
            pooling_params = new_req_data.pooling_params
            if sampling_params and \
                sampling_params.sampling_type == SamplingType.RANDOM_SEED:
                generator = torch.Generator(device=self.device)
                generator.manual_seed(sampling_params.seed)
            else:
                generator = None

            self.requests[req_id] = CachedRequestState(
                req_id=req_id,
                prompt_token_ids=new_req_data.prompt_token_ids,
                prompt_token_document_ids=new_req_data.prompt_token_document_ids if hasattr(new_req_data, "prompt_token_document_ids") else None,
                mm_inputs=new_req_data.mm_inputs,
                mm_positions=new_req_data.mm_positions,
                sampling_params=sampling_params,
                pooling_params=pooling_params,
                generator=generator,
                block_ids=new_req_data.block_ids,
                num_computed_tokens=new_req_data.num_computed_tokens,
                output_token_ids=[],
                output_token_document_ids=[],
                lora_request=new_req_data.lora_request,
            )

            # Only relevant for models using M-RoPE (e.g, Qwen2-VL)
            if self.uses_mrope:
                image_grid_thw = []
                video_grid_thw = []
                second_per_grid_ts = []
                audio_feature_lengths = []
                use_audio_in_video = False
                for mm_input in self.requests[req_id].mm_inputs:
                    if mm_input.get("image_grid_thw") is not None:
                        image_grid_thw.extend(
                            mm_input["image_grid_thw"].tolist())
                    if mm_input.get("video_grid_thw") is not None:
                        video_grid_thw.extend(
                            mm_input["video_grid_thw"].tolist())
                    if mm_input.get("second_per_grid_ts") is not None:
                        second_per_grid_ts.extend(
                            mm_input["second_per_grid_ts"])
                    if mm_input.get("audio_feature_lengths") is not None:
                        audio_feature_lengths.extend(
                            mm_input["audio_feature_lengths"])
                    if mm_input.get("use_audio_in_video") is True:
                        use_audio_in_video = True

                hf_config = self.model_config.hf_config

                self.requests[req_id].mrope_positions, \
                    self.requests[req_id].mrope_position_delta = \
                    MRotaryEmbedding.get_input_positions_tensor(
                        self.requests[req_id].prompt_token_ids,
                        hf_config=hf_config,
                        image_grid_thw=image_grid_thw,
                        video_grid_thw=video_grid_thw,
                        second_per_grid_ts=second_per_grid_ts,
                        audio_feature_lengths=audio_feature_lengths,
                        use_audio_in_video=use_audio_in_video,
                    )

            req_ids_to_add.append(req_id)

        # Update the states of the running/resumed requests.
        for req_data in scheduler_output.scheduled_cached_reqs:
            req_id = req_data.req_id
            req_state = self.requests[req_id]

            # Update the cached states.
            num_computed_tokens = req_data.num_computed_tokens
            req_state.num_computed_tokens = num_computed_tokens
            # Add the sampled token(s) from the previous step (if any).
            # This doesn't include "unverified" tokens like spec decode tokens.
            num_new_tokens = (num_computed_tokens +
                              len(req_data.new_token_ids) -
                              req_state.num_tokens)
            if num_new_tokens == 1:
                # Avoid slicing list in most common case.
                req_state.output_token_ids.append(req_data.new_token_ids[-1])
                if req_data.new_token_document_ids is not None and len(req_data.new_token_document_ids) > 0:
                    req_state.output_token_document_ids.append(req_data.new_token_document_ids[-1])
            elif num_new_tokens > 0:
                req_state.output_token_ids.extend(
                    req_data.new_token_ids[-num_new_tokens:])
                req_state.output_token_document_ids.extend(
                    req_data.new_token_document_ids[-num_new_tokens:])
            # Update the block IDs.
            if not req_data.resumed_from_preemption:
                # Append the new blocks to the existing block IDs.
                for block_ids, new_block_ids in zip(req_state.block_ids,
                                                    req_data.new_block_ids):
                    block_ids.extend(new_block_ids)
            else:
                # The request is resumed from preemption.
                # Replace the existing block IDs with the new ones.
                req_state.block_ids = req_data.new_block_ids

            req_index = self.input_batch.req_id_to_index.get(req_id)
            if req_index is None:
                # The request is not in the persistent batch.
                # The request was either preempted and resumed later, or was not
                # scheduled in the previous step and needs to be added again.
                req_ids_to_add.append(req_id)
                continue

            # Update the persistent batch.
            self.input_batch.num_computed_tokens_cpu[req_index] = (
                num_computed_tokens)
            self.input_batch.block_table.append_row(req_data.new_block_ids,
                                                    req_index)
            # Add new_token_ids to token_ids_cpu.
            start_token_index = num_computed_tokens
            end_token_index = num_computed_tokens + len(req_data.new_token_ids)
            self.input_batch.token_ids_cpu[
                req_index,
                start_token_index:end_token_index] = req_data.new_token_ids
            
            if req_data.new_token_document_ids is not None and len(req_data.new_token_document_ids) > 0:
                self.input_batch.token_document_ids_cpu[
                    req_index,
                    start_token_index:end_token_index] = req_data.new_token_document_ids
            
            self.input_batch.num_tokens_no_spec[req_index] = end_token_index
            # Add spec_token_ids to token_ids_cpu.
            spec_token_ids = scheduler_output.scheduled_spec_decode_tokens.get(
                req_id, ())
            if spec_token_ids:
                start_index = end_token_index
                end_token_index += len(spec_token_ids)
                self.input_batch.token_ids_cpu[
                    req_index, start_index:end_token_index] = spec_token_ids
            # NOTE(woosuk): `num_tokens` here may include spec decode tokens.
            self.input_batch.num_tokens[req_index] = end_token_index

        # Check if the batch has changed. If not, we can skip copying the
        # sampling metadata from CPU to GPU.
        batch_changed = len(removed_req_indices) > 0 or len(req_ids_to_add) > 0

        # Add the new or resumed requests to the persistent batch.
        # The smaller empty indices are filled first.
        removed_req_indices.sort(reverse=True)
        for req_id in req_ids_to_add:
            req_state = self.requests[req_id]
            if removed_req_indices:
                # Fill the empty index.
                req_index = removed_req_indices.pop()
            else:
                # Append to the end.
                req_index = None
            self.input_batch.add_request(req_state, req_index)

        # Condense the batched states if there are empty indices.
        if removed_req_indices:
            self.input_batch.condense(removed_req_indices)

        batch_reordered = self._may_reorder_batch(scheduler_output)

        if batch_changed or batch_reordered:
            self.input_batch.refresh_sampling_metadata()

    def _get_cumsum_and_arange(
        self,
        num_tokens: np.ndarray,
        cumsum_dtype: Optional[np.dtype] = None,
    ) -> tuple[np.ndarray, np.ndarray]:
        """Get the cumulative sum and batched arange of the given array.
        # E.g., [2, 5, 3] -> ([2, 7, 10], [0, 1, 0, 1, 2, 3, 4, 0, 1, 2])
        # Equivalent to but faster than:
        # np.concatenate([np.arange(n) for n in num_tokens])
        """
        # Step 1. [2, 5, 3] -> [2, 7, 10]
        cu_num_tokens = np.cumsum(num_tokens, dtype=cumsum_dtype)
        total_num_tokens = cu_num_tokens[-1]
        # Step 2. [2, 7, 10] -> [0, 0, 2, 2, 2, 2, 2, 7, 7, 7]
        cumsums_offsets = np.repeat(cu_num_tokens - num_tokens, num_tokens)
        # Step 3. [0, 1, 0, 1, 2, 3, 4, 0, 1, 2]
        arange = self.arange_np[:total_num_tokens] - cumsums_offsets

        return cu_num_tokens, arange

    def _prepare_inputs(
        self,
        scheduler_output: "SchedulerOutput",
    ) -> tuple[dict[str, Any], bool, torch.Tensor,
               Optional[SpecDecodeMetadata], np.ndarray]:
        """
        :return: tuple[
            attn_metadata: layer-to-attention_metadata mapping,
            attention_cuda_graphs: whether attention can run in cudagraph
            logits_indices, spec_decode_metadata
        ]
        """
        total_num_scheduled_tokens = scheduler_output.total_num_scheduled_tokens
        assert total_num_scheduled_tokens > 0
        num_reqs = self.input_batch.num_reqs
        assert num_reqs > 0

        # OPTIMIZATION: Start copying the block table first.
        # This way, we can overlap the copy with the following CPU operations.
        self.input_batch.block_table.commit(num_reqs)

        # Get the number of scheduled tokens for each request.
        req_ids = self.input_batch.req_ids
        tokens = [scheduler_output.num_scheduled_tokens[i] for i in req_ids]
        num_scheduled_tokens = np.array(tokens, dtype=np.int32)
        max_num_scheduled_tokens = max(tokens)

        # Get request indices.
        # E.g., [2, 5, 3] -> [0, 0, 1, 1, 1, 1, 1, 2, 2, 2]
        req_indices = np.repeat(self.arange_np[:num_reqs],
                                num_scheduled_tokens)

        # cu_num_tokens: [2, 5, 3] -> [2, 7, 10]
        # arange: [0, 1, 0, 1, 2, 3, 4, 0, 1, 2]
        cu_num_tokens, arange = self._get_cumsum_and_arange(
            num_scheduled_tokens)

        # Get positions.
        positions_np = self.positions_np[:total_num_scheduled_tokens]
        np.add(self.input_batch.num_computed_tokens_cpu[req_indices],
               arange,
               out=positions_np)

        # Calculate M-RoPE positions.
        # Only relevant for models using M-RoPE (e.g, Qwen2-VL)
        if self.uses_mrope:
            self._calc_mrope_positions(scheduler_output)

        # Get token indices.
        # E.g., [0, 1, 0, 1, 2, 3, 4, 0, 1, 2]
        # -> [0, 1, M, M + 1, M + 2, M + 3, M + 4, 2 * M, 2 * M + 1, 2 * M + 2]
        # where M is the max_model_len.
        token_indices = (positions_np +
                         req_indices * self.input_batch.token_ids_cpu.shape[1])

        # NOTE(woosuk): We use torch.index_select instead of np.take here
        # because torch.index_select is much faster than np.take for large
        # tensors.
        torch.index_select(self.input_batch.token_ids_cpu_tensor.flatten(),
                           0,
                           torch.from_numpy(token_indices),
                           out=self.input_ids_cpu[:total_num_scheduled_tokens])
        
        torch.index_select(self.input_batch.token_document_ids_cpu_tensor.flatten(),
                           0,
                           torch.from_numpy(token_indices),
                           out=self.input_document_ids_cpu[:total_num_scheduled_tokens])

        # Calculate the slot mapping for each KV cache group.
        for kv_cache_group_id, kv_cache_group_spec in enumerate(
                self.kv_cache_config.kv_cache_groups):
            block_size = kv_cache_group_spec.kv_cache_spec.block_size
            block_table: BlockTable = self.input_batch.block_table[
                kv_cache_group_id]
            # E.g., [0, 1, 0, 1, 2, 3, 4, 0, 1, 2]
            # -> [0, 0, K, K, K + 1, K + 1, K + 2, 2 * K, 2 * K, 2 * K + 1]
            # where K is the max_num_blocks_per_req and the block size is 2.
            # NOTE(woosuk): We can't simply use `token_indices // block_size`
            # here because M (max_model_len) is not necessarily divisible by
            # block_size.
            block_table_indices = (
                req_indices * block_table.max_num_blocks_per_req +
                positions_np // block_size)
            block_table_cpu = block_table.get_cpu_tensor()
            block_numbers = block_table_cpu.flatten(
            )[block_table_indices].numpy()
            block_offsets = positions_np % block_size
            np.add(
                block_numbers * block_size,
                block_offsets,
                out=block_table.slot_mapping_np[:total_num_scheduled_tokens])

        # Prepare the attention metadata.
        self.query_start_loc_np[0] = 0
        self.query_start_loc_np[1:num_reqs + 1] = cu_num_tokens

        self.seq_lens_np[:num_reqs] = (
            self.input_batch.num_computed_tokens_cpu[:num_reqs] +
            num_scheduled_tokens)

        # Copy the tensors to the GPU.
        self.input_ids[:total_num_scheduled_tokens].copy_(
            self.input_ids_cpu[:total_num_scheduled_tokens], non_blocking=True)
        self.input_document_ids[:total_num_scheduled_tokens].copy_(
            self.input_document_ids_cpu[:total_num_scheduled_tokens], non_blocking=True)
        if self.uses_mrope:
            # Only relevant for models using M-RoPE (e.g, Qwen2-VL)
            self.mrope_positions[:, :total_num_scheduled_tokens].copy_(
                self.mrope_positions_cpu[:, :total_num_scheduled_tokens],
                non_blocking=True)
        else:
            # Common case (1D positions)
            self.positions[:total_num_scheduled_tokens].copy_(
                self.positions_cpu[:total_num_scheduled_tokens],
                non_blocking=True)

        self.query_start_loc[:num_reqs + 1].copy_(
            self.query_start_loc_cpu[:num_reqs + 1], non_blocking=True)
        self.seq_lens[:num_reqs].copy_(self.seq_lens_cpu[:num_reqs],
                                       non_blocking=True)

        # Fill unused with -1. Needed for reshape_and_cache
        self.seq_lens[num_reqs:].fill_(0)
        # Note: pad query_start_loc to be non-decreasing, as kernels
        # like FlashAttention requires that
        self.query_start_loc[num_reqs + 1:].fill_(
            self.query_start_loc_cpu[num_reqs].item())

        query_start_loc = self.query_start_loc[:num_reqs + 1]
        seq_lens = self.seq_lens[:num_reqs]

        common_attn_metadata = CommonAttentionMetadata(
            query_start_loc=query_start_loc,
            seq_lens=seq_lens,
            num_reqs=num_reqs,
            num_actual_tokens=total_num_scheduled_tokens,
            max_query_len=max_num_scheduled_tokens,
        )

        attn_metadata: dict[str, Any] = {}
        # Prepare the attention metadata for each KV cache group and make layers
        # in the same group share the same metadata.
        for kv_cache_group_id, kv_cache_group_spec in enumerate(
                self.kv_cache_config.kv_cache_groups):

            # Prepare for cascade attention if enabled & beneficial.
            common_prefix_len = 0
            builder = self.attn_metadata_builders[kv_cache_group_id]
            if self.cascade_attn_enabled:
                common_prefix_len = self._compute_cascade_attn_prefix_len(
                    num_scheduled_tokens,
                    scheduler_output.
                    num_common_prefix_blocks[kv_cache_group_id],
                    kv_cache_group_spec.kv_cache_spec,
                    builder,
                )

<<<<<<< HEAD
            ############################################################
            # Document-aware modification:
            # TODO: remove this once we have a better way of choosing when to use
            # document-aware flash attention.
            ############################################################

            attn_metadata_i = (
                self.attn_metadata_builders[kv_cache_group_id].build(
                    num_reqs=num_reqs,
                    num_actual_tokens=total_num_scheduled_tokens,
                    max_query_len=max_num_scheduled_tokens,
                    common_prefix_len=common_prefix_len,
                    common_attn_metadata=common_attn_metadata,
                    token_document_ids=self.input_document_ids_cpu[:total_num_scheduled_tokens]
                )
            )
=======
            attn_metadata_i = (builder.build(
                common_prefix_len=common_prefix_len,
                common_attn_metadata=common_attn_metadata,
            ))

>>>>>>> 26d34eb6
            for layer_name in kv_cache_group_spec.layer_names:
                attn_metadata[layer_name] = attn_metadata_i

        attention_cuda_graphs = all(
            b.can_run_in_cudagraph(common_attn_metadata)
            for b in self.attn_metadata_builders)

        use_spec_decode = len(
            scheduler_output.scheduled_spec_decode_tokens) > 0
        if not use_spec_decode:
            # NOTE(woosuk): Due to chunked prefills, the batch may contain
            # partial requests. While we should not sample any token
            # from these partial requests, we do so for simplicity.
            # We will ignore the sampled tokens from the partial requests.
            # TODO: Support prompt logprobs.
            logits_indices = query_start_loc[1:] - 1
            spec_decode_metadata = None
        else:
            # Get the number of draft tokens for each request.
            # Iterate over the dictionary rather than all requests since not all
            # requests have draft tokens.
            num_draft_tokens = np.zeros(num_reqs, dtype=np.int32)
            for req_id, draft_token_ids in (
                    scheduler_output.scheduled_spec_decode_tokens.items()):
                req_idx = self.input_batch.req_id_to_index[req_id]
                num_draft_tokens[req_idx] = len(draft_token_ids)

            spec_decode_metadata = self._calc_spec_decode_metadata(
                num_draft_tokens, cu_num_tokens)
            logits_indices = spec_decode_metadata.logits_indices

        # Hot-Swap lora model
        if self.lora_config:
            self.set_active_loras(self.input_batch, num_scheduled_tokens)

        return (attn_metadata, attention_cuda_graphs, logits_indices,
                spec_decode_metadata, num_scheduled_tokens)

    def _compute_cascade_attn_prefix_len(
        self,
        num_scheduled_tokens: np.ndarray,
        num_common_prefix_blocks: int,
        kv_cache_spec: KVCacheSpec,
        attn_metadata_builder: AttentionMetadataBuilder,
    ) -> int:
        """Compute the length of the common prefix for cascade attention.

        NOTE(woosuk): The common prefix length returned by this function
        represents the length used specifically for cascade attention, not the
        actual number of tokens shared between requests. When cascade attention
        is disabled (use_cascade=False), this function returns 0 even if
        requests share common tokens. Additionally, the common prefix length is
        truncated to a multiple of the block size and may be further truncated
        due to implementation details explained below.

        Args:
            num_scheduled_tokens: Number of tokens scheduled per request.
            num_common_prefix_blocks: Number of shared KV cache blocks.

        Returns:
            int: Length of common prefix in tokens.
        """
        common_prefix_len = num_common_prefix_blocks * kv_cache_spec.block_size
        if common_prefix_len == 0:
            # Common case.
            return 0

        # NOTE(woosuk): Cascade attention uses two attention kernels: one
        # for the common prefix and the other for the rest. For the first
        # kernel, we concatenate all the query tokens (possibly from
        # different requests) and treat them as if they are from the same
        # request. Then, we use bi-directional attention to process the
        # common prefix in the KV cache. Importantly, this means that the
        # first kernel does not do any masking.

        # Consider the following example:
        # Request 1's input query: [D, E, X]
        # Request 1's kv cache: [A, B, C, D, E, X]
        # Request 1's num_computed_tokens: 3 (i.e., [A, B, C])
        # Request 2's input query: [E, Y]
        # Request 2's kv cache: [A, B, C, D, E, Y]
        # Request 2's num_computed_tokens: 4 (i.e., [A, B, C, D])

        # If we use [A, B, C, D, E] as the common prefix, then the
        # first kernel will compute the bi-directional attention between
        # input query [D, E, X, E, Y] and common prefix [A, B, C, D, E].
        # However, this is wrong because D in Request 1 should not attend to
        # E in the common prefix (i.e., we need masking).
        # To avoid this, [A, B, C, D] should be the common prefix.
        # That is, the common prefix should be capped by the minimum
        # num_computed_tokens among the requests, and plus one to include
        # the first token of the query.

        # In practice, we use [A, B, C] as the common prefix, instead of
        # [A, B, C, D] (i.e., the common prefix is capped by the minimum
        # num_computed_tokens, without plus one).
        # This is because of an implementation detail: We want to always
        # use two kernels for cascade attention. Let's imagine:
        # Request 3's input query: [D]
        # Request 3's kv cache: [A, B, C, D]
        # Request 3's num_computed_tokens: 3 (i.e., [A, B, C])
        # If we use [A, B, C, D] as the common prefix for Request 1-3,
        # then Request 3 will be processed only by the first kernel,
        # and the second kernel will get an empty input. While this is not
        # a fundamental problem, our current implementation does not support
        # this case.
        num_reqs = len(num_scheduled_tokens)
        common_prefix_len = min(
            common_prefix_len,
            self.input_batch.num_computed_tokens_cpu[:num_reqs].min())
        # common_prefix_len should be a multiple of the block size.
        common_prefix_len = (common_prefix_len // kv_cache_spec.block_size *
                             kv_cache_spec.block_size)
        use_sliding_window = (isinstance(kv_cache_spec, SlidingWindowSpec) or
                              (isinstance(kv_cache_spec, FullAttentionSpec)
                               and kv_cache_spec.sliding_window is not None))
        assert isinstance(kv_cache_spec, AttentionSpec)
        use_cascade = attn_metadata_builder.use_cascade_attention(
            common_prefix_len=common_prefix_len,
            query_lens=num_scheduled_tokens,
            num_query_heads=self.num_query_heads,
            num_kv_heads=kv_cache_spec.num_kv_heads,
            use_alibi=self.use_alibi,
            use_sliding_window=use_sliding_window,
            num_sms=self.num_sms,
        )
        return common_prefix_len if use_cascade else 0

    def _calc_mrope_positions(self, scheduler_output: "SchedulerOutput"):
        mrope_pos_ptr = 0
        for index, req_id in enumerate(self.input_batch.req_ids):
            req = self.requests[req_id]
            assert req.mrope_positions is not None

            num_computed_tokens = \
                self.input_batch.num_computed_tokens_cpu[index]
            num_scheduled_tokens = \
                scheduler_output.num_scheduled_tokens[req_id]
            num_prompt_tokens = len(req.prompt_token_ids)

            if num_computed_tokens + num_scheduled_tokens > num_prompt_tokens:
                prompt_part_len = max(0,
                                      num_prompt_tokens - num_computed_tokens)
                completion_part_len = max(
                    0, num_scheduled_tokens - prompt_part_len)
            else:
                prompt_part_len = num_scheduled_tokens
                completion_part_len = 0

            assert num_scheduled_tokens == prompt_part_len + completion_part_len

            if prompt_part_len > 0:
                # prompt's mrope_positions are pre-computed
                dst_start = mrope_pos_ptr
                dst_end = mrope_pos_ptr + prompt_part_len
                src_start = num_computed_tokens
                src_end = num_computed_tokens + prompt_part_len

                self.mrope_positions_cpu[:, dst_start:dst_end] = \
                    req.mrope_positions[:,src_start:src_end]

                mrope_pos_ptr += prompt_part_len

            if completion_part_len > 0:
                # compute completion's mrope_positions on-the-fly
                dst_start = mrope_pos_ptr
                dst_end = mrope_pos_ptr + completion_part_len

                MRotaryEmbedding.get_next_input_positions_tensor(
                    out=self.mrope_positions_np,
                    out_offset=dst_start,
                    mrope_position_delta=req.mrope_position_delta,
                    context_len=num_computed_tokens + prompt_part_len,
                    num_new_tokens=completion_part_len,
                )

                mrope_pos_ptr += completion_part_len

    def _calc_spec_decode_metadata(
        self,
        num_draft_tokens: np.ndarray,
        cu_num_scheduled_tokens: np.ndarray,
    ) -> SpecDecodeMetadata:
        # Inputs:
        # cu_num_scheduled_tokens:  [  4, 104, 107, 207, 209]
        # num_draft_tokens:         [  3,   0,   2,   0,   1]
        # Outputs:
        # cu_num_draft_tokens:      [  3,   3,   5,   5,   6]
        # logits_indices:           [  0,   1,   2,   3, 103, 104, 105, 106,
        #                            206, 207, 208]
        # target_logits_indices:    [  0,   1,   2,   5,   6,   9]
        # bonus_logits_indices:     [  3,   4,   7,   8,  10]

        # Compute the logits indices.
        # [4, 1, 3, 1, 2]
        num_sampled_tokens = num_draft_tokens + 1

        # Step 1. cu_num_sampled_tokens: [4, 5, 8, 9, 11]
        # arange: [0, 1, 2, 3, 0, 0, 1, 2, 0, 0, 1]
        cu_num_sampled_tokens, arange = self._get_cumsum_and_arange(
            num_sampled_tokens, cumsum_dtype=np.int32)
        # Step 2. [0, 0, 0, 0, 103, 104, 104, 104, 206, 207, 207]
        logits_indices = np.repeat(
            cu_num_scheduled_tokens - num_sampled_tokens, num_sampled_tokens)
        # Step 3. [0, 1, 2, 3, 103, 104, 105, 106, 206, 207, 208]
        logits_indices += arange

        # Compute the bonus logits indices.
        bonus_logits_indices = cu_num_sampled_tokens - 1

        # Compute the draft logits indices.
        # cu_num_draft_tokens: [3, 3, 5, 5, 6]
        # arange: [0, 1, 2, 0, 1, 0]
        cu_num_draft_tokens, arange = self._get_cumsum_and_arange(
            num_draft_tokens, cumsum_dtype=np.int32)
        # [0, 0, 0, 5, 5, 9]
        target_logits_indices = np.repeat(
            cu_num_sampled_tokens - num_sampled_tokens, num_draft_tokens)
        # [0, 1, 2, 5, 6, 9]
        target_logits_indices += arange

        # TODO: Optimize the CPU -> GPU copy.
        cu_num_draft_tokens = torch.from_numpy(cu_num_draft_tokens).to(
            self.device, non_blocking=True)
        logits_indices = torch.from_numpy(logits_indices).to(self.device,
                                                             non_blocking=True)
        target_logits_indices = torch.from_numpy(target_logits_indices).to(
            self.device, non_blocking=True)
        bonus_logits_indices = torch.from_numpy(bonus_logits_indices).to(
            self.device, non_blocking=True)

        # Compute the draft token ids.
        # draft_token_indices:      [  1,   2,   3, 105, 106, 208]
        draft_token_ids = self.input_ids[logits_indices]
        draft_token_ids = draft_token_ids[target_logits_indices + 1]

        metadata = SpecDecodeMetadata(
            draft_token_ids=draft_token_ids,
            num_draft_tokens=num_draft_tokens.tolist(),
            cu_num_draft_tokens=cu_num_draft_tokens,
            target_logits_indices=target_logits_indices,
            bonus_logits_indices=bonus_logits_indices,
            logits_indices=logits_indices,
        )
        return metadata

    def _execute_mm_encoder(self, scheduler_output: "SchedulerOutput"):
        scheduled_encoder_inputs = scheduler_output.scheduled_encoder_inputs
        if not scheduled_encoder_inputs:
            return

        # Batch the multi-modal inputs.
        mm_inputs = list[MultiModalKwargs]()
        req_ids_pos = list[tuple[str, int, PlaceholderRange]]()
        for req_id, encoder_input_ids in scheduled_encoder_inputs.items():
            req_state = self.requests[req_id]

            for mm_input_id in encoder_input_ids:
                mm_inputs.append(req_state.mm_inputs[mm_input_id])
                req_ids_pos.append(
                    (req_id, mm_input_id, req_state.mm_positions[mm_input_id]))

        # Batch mm inputs as much as we can: if a request in the batch has
        # multiple modalities or a different modality than the previous one,
        # we process it separately to preserve item order.
        # FIXME(ywang96): This is a hacky way to deal with multiple modalities
        # in the same batch while still being able to benefit from batching
        # multimodal inputs. The proper solution should be reordering the
        # encoder outputs.
        grouped_mm_inputs_list = group_mm_inputs_by_modality(mm_inputs)

        encoder_outputs = []
        for grouped_mm_inputs in grouped_mm_inputs_list:
            batched_mm_inputs = MultiModalKwargs.batch(
                grouped_mm_inputs, pin_memory=self.pin_memory)
            batched_mm_inputs = MultiModalKwargs.as_kwargs(
                batched_mm_inputs,
                device=self.device,
            )

            # Run the encoder.
            # `curr_group_outputs` is either of the following:
            # 1. A tensor of shape (num_items, feature_size, hidden_size)
            # in case feature_size is fixed across all multimodal items.
            # 2. A list or tuple (length: num_items) of tensors, each of shape
            # (feature_size, hidden_size) in case the feature size is dynamic
            # depending on the input multimodal items.
            curr_group_outputs = self.model.get_multimodal_embeddings(
                **batched_mm_inputs)

            sanity_check_mm_encoder_outputs(
                curr_group_outputs,
                expected_num_items=len(grouped_mm_inputs),
            )

            for output in curr_group_outputs:
                encoder_outputs.append(output)

        # Cache the encoder outputs.
        for (req_id, input_id, pos_info), output in zip(
                req_ids_pos,
                encoder_outputs,
        ):
            if req_id not in self.encoder_cache:
                self.encoder_cache[req_id] = {}

            self.encoder_cache[req_id][input_id] = scatter_mm_placeholders(
                output,
                is_embed=pos_info.is_embed,
            )

    def _gather_mm_embeddings(
        self,
        scheduler_output: "SchedulerOutput",
    ) -> list[torch.Tensor]:
        mm_embeds: list[torch.Tensor] = []
        for req_id in self.input_batch.req_ids:
            num_scheduled_tokens = scheduler_output.num_scheduled_tokens[
                req_id]
            req_state = self.requests[req_id]
            num_computed_tokens = req_state.num_computed_tokens
            mm_positions = req_state.mm_positions
            for i, pos_info in enumerate(mm_positions):
                start_pos = pos_info.offset
                num_encoder_tokens = pos_info.length

                # The encoder output is needed if the two ranges overlap:
                # [num_computed_tokens,
                #  num_computed_tokens + num_scheduled_tokens) and
                # [start_pos, start_pos + num_encoder_tokens)
                if start_pos >= num_computed_tokens + num_scheduled_tokens:
                    # The encoder output is not needed in this step.
                    break
                if start_pos + num_encoder_tokens <= num_computed_tokens:
                    # The encoder output is already processed and stored
                    # in the decoder's KV cache.
                    continue

                start_idx = max(num_computed_tokens - start_pos, 0)
                end_idx = min(
                    num_computed_tokens - start_pos + num_scheduled_tokens,
                    num_encoder_tokens)
                assert start_idx < end_idx
                assert req_id in self.encoder_cache
                assert i in self.encoder_cache[req_id]
                encoder_output = self.encoder_cache[req_id][i]

                if (is_embed := pos_info.is_embed) is not None:
                    is_embed = is_embed[start_idx:end_idx]

                mm_embeds_item = gather_mm_placeholders(
                    encoder_output[start_idx:end_idx],
                    is_embed=is_embed,
                )
                mm_embeds.append(mm_embeds_item)
        return mm_embeds

    def get_model(self) -> nn.Module:
        return self.model

    def apply_grammar_bitmask(
        self,
        scheduler_output: "SchedulerOutput",
        logits: torch.Tensor,
    ):
        grammar_bitmask = scheduler_output.grammar_bitmask
        if grammar_bitmask is None:
            return

        # We receive the structured output bitmask from the scheduler,
        # compacted to contain bitmasks only for structured output requests.
        # The order of the requests in the bitmask is not guaranteed to be the
        # same as the order of the requests in the gpu runner's batch. We need
        # to sort the bitmask to match the order of the requests used here.

        # Get the batch indices of the structured output requests.
        # Keep track of the number of speculative tokens scheduled for every
        # request in the batch, as the logit indices are offset by this amount.
        struct_out_req_batch_indices: dict[str, int] = {}
        cumulative_offset = 0
        seq = sorted(self.input_batch.req_id_to_index.items(),
                     key=lambda x: x[1])
        for req_id, batch_index in seq:
            logit_index = batch_index + cumulative_offset
            cumulative_offset += len(
                scheduler_output.scheduled_spec_decode_tokens.get(req_id, []))
            if req_id in scheduler_output.structured_output_request_ids:
                struct_out_req_batch_indices[req_id] = logit_index

        out_indices = []

        # Reorder the bitmask to match the order of the requests in the batch.
        sorted_bitmask = np.zeros_like(grammar_bitmask,
                                       shape=(logits.shape[0],
                                              grammar_bitmask.shape[1]))
        cumulative_index = 0
        seq = sorted(scheduler_output.structured_output_request_ids.items(),
                     key=lambda x: x[1])
        for req_id, _ in seq:
            logit_index = struct_out_req_batch_indices[req_id]
            num_spec_tokens = len(
                scheduler_output.scheduled_spec_decode_tokens.get(req_id, []))
            for i in range(1 + num_spec_tokens):
                sorted_bitmask[logit_index + i] = \
                    grammar_bitmask[cumulative_index + i]
                out_indices.append(logit_index + i)
            cumulative_index += 1 + num_spec_tokens
        grammar_bitmask = sorted_bitmask

        # Serialization of np.ndarray is much more efficient than a tensor,
        # so we receive it in that format.
        grammar_bitmask = torch.from_numpy(grammar_bitmask)

        # Force use of the torch.compile implementation from xgrammar to work
        # around issues with the Triton kernel in concurrent structured output
        # scenarios. See PR #19565 and issues #19493, #18376 for details.
        xgr_torch_compile.apply_token_bitmask_inplace_torch_compile(
            logits,
            grammar_bitmask.to(self.device, non_blocking=True),
            indices=out_indices,
        )

    def sync_and_slice_intermediate_tensors(
            self, num_tokens: int, intermediate_tensors: IntermediateTensors,
            sync_self: bool) -> IntermediateTensors:

        assert self.intermediate_tensors is not None

        tp = self.vllm_config.parallel_config.tensor_parallel_size
        enabled_sp = self.compilation_config.pass_config. \
            enable_sequence_parallelism
        if enabled_sp:
            # When sequence parallelism is enabled, we always pad num_tokens
            # to be a multiple of tensor_parallel_size (tp) earlier
            assert num_tokens % tp == 0
        is_residual_scattered = tp > 1 and enabled_sp \
            and num_tokens % tp == 0

        # When sequence parallelism is enabled, the "residual" tensor is sharded
        # across tensor parallel ranks, so each rank only needs its own slice.
        if sync_self:
            assert intermediate_tensors is not None
            for k, v in intermediate_tensors.items():
                is_scattered = "residual" and is_residual_scattered
                copy_len = num_tokens // tp if is_scattered else \
                    num_tokens
                self.intermediate_tensors[k][:copy_len].copy_(
                    v[:copy_len], non_blocking=True)

        return IntermediateTensors({
            k:
            v[:num_tokens // tp]
            if k == "residual" and is_residual_scattered else v[:num_tokens]
            for k, v in self.intermediate_tensors.items()
        })

    def get_dp_padding(self,
                       num_tokens: int) -> tuple[int, Optional[torch.Tensor]]:
        dp_size = self.vllm_config.parallel_config.data_parallel_size
        dp_rank = self.vllm_config.parallel_config.data_parallel_rank

        # For DP: Don't pad when setting enforce_eager.
        # This lets us set enforce_eager on the prefiller in a P/D setup and
        # still use CUDA graphs (enabled by this padding) on the decoder.
        #
        # TODO(tms) : There are many cases where padding is enabled for
        # prefills, causing unnecessary and excessive padding of activations.

        if dp_size == 1 or self.vllm_config.model_config.enforce_eager:
            # Early exit.
            return 0, None

        num_tokens_across_dp = DPMetadata.num_tokens_across_dp(
            num_tokens, dp_size, dp_rank)
        max_tokens_across_dp_cpu = torch.max(num_tokens_across_dp).item()
        num_tokens_after_padding = torch.tensor([max_tokens_across_dp_cpu] *
                                                dp_size,
                                                device="cpu",
                                                dtype=torch.int32)
        return max_tokens_across_dp_cpu - num_tokens, num_tokens_after_padding

    def _pool(
        self,
        hidden_states: torch.Tensor,
        num_scheduled_tokens: int,
        num_scheduled_tokens_np: np.ndarray,
        finished_sending: Optional[set[str]],
        finished_recving: Optional[set[str]],
    ) -> ModelRunnerOutput:
        assert self.input_batch.num_reqs ==\
            len(self.input_batch.pooling_params), \
        "Either all or none of the requests in" \
        " a batch must be pooling request"

        extracted_hidden_states = list(
            torch.split(hidden_states[:num_scheduled_tokens],
                        num_scheduled_tokens_np.tolist()))

        pooling_metadata = self.input_batch.pooling_metadata

        raw_pooler_output = self.model.pooler(
            hidden_states=extracted_hidden_states,
            pooling_metadata=pooling_metadata)

        pooler_output: list[Optional[torch.Tensor]] = []
        seq_lens = self.seq_lens[:self.input_batch.num_reqs]
        for raw_output, seq_len, prompt_len in zip(
                raw_pooler_output, seq_lens, pooling_metadata.prompt_lens):

            if seq_len == prompt_len:
                pooler_output.append(raw_output.data.cpu())
            else:
                pooler_output.append(None)

        return ModelRunnerOutput(
            req_ids=self.input_batch.req_ids,
            req_id_to_index=self.input_batch.req_id_to_index,
            sampled_token_ids=[],
            spec_token_ids=None,
            logprobs=None,
            prompt_logprobs_dict={},
            pooler_output=pooler_output,
            finished_sending=finished_sending,
            finished_recving=finished_recving,
        )

    @torch.inference_mode()
    def execute_model(
        self,
        scheduler_output: "SchedulerOutput",
        intermediate_tensors: Optional[IntermediateTensors] = None,
    ) -> Union[ModelRunnerOutput, IntermediateTensors]:

        self._update_states(scheduler_output)
        if not scheduler_output.total_num_scheduled_tokens:
            if not has_kv_transfer_group():
                # Return empty ModelRunnerOutput if there's no work to do.
                return EMPTY_MODEL_RUNNER_OUTPUT

            return self.kv_connector_no_forward(scheduler_output)

        print("execute after update states")
        # Prepare the decoder inputs.
        (attn_metadata, attention_cuda_graphs, logits_indices,
         spec_decode_metadata,
         num_scheduled_tokens_np) = (self._prepare_inputs(scheduler_output))
        num_scheduled_tokens = scheduler_output.total_num_scheduled_tokens
        if (self.use_cuda_graph
                and num_scheduled_tokens <= self.cudagraph_batch_sizes[-1]):
            # Use piecewise CUDA graphs.
            # Add padding to the batch size.
            num_input_tokens = self.vllm_config.pad_for_cudagraph(
                num_scheduled_tokens)
        else:
            # Eager mode.
            # Pad tokens to multiple of tensor_parallel_size when
            # enabled collective fusion for SP
            tp_size = self.vllm_config.parallel_config.tensor_parallel_size
            if self.compilation_config.pass_config. \
                enable_sequence_parallelism and tp_size > 1:
                from vllm.utils import round_up
                num_input_tokens = round_up(num_scheduled_tokens, tp_size)
            else:
                num_input_tokens = num_scheduled_tokens

        # Padding for DP
        num_pad, num_tokens_across_dp = self.get_dp_padding(num_input_tokens)
        num_input_tokens += num_pad

        # _prepare_inputs may reorder the batch, so we must gather multi
        # modal outputs after that to ensure the correct order
        if self.is_multimodal_model:
            # Run the multimodal encoder if any.
            self._execute_mm_encoder(scheduler_output)
            mm_embeds = self._gather_mm_embeddings(scheduler_output)
        else:
            mm_embeds = []

        if self.is_multimodal_model and get_pp_group().is_first_rank:
            # NOTE(woosuk): To unify token ids and soft tokens (vision
            # embeddings), we always use embeddings (rather than token ids)
            # as input to the multimodal model, even when the input is text.
            input_ids = self.input_ids[:num_scheduled_tokens]
            if mm_embeds:
                inputs_embeds = self.model.get_input_embeddings(
                    input_ids, mm_embeds)
            else:
                inputs_embeds = self.model.get_input_embeddings(input_ids)
            # TODO(woosuk): Avoid the copy. Optimize.
            self.inputs_embeds[:num_scheduled_tokens].copy_(inputs_embeds)
            inputs_embeds = self.inputs_embeds[:num_input_tokens]
            input_ids = None
        else:
            # For text-only models, we use token ids as input.
            # While it is possible to use embeddings as input just like the
            # multimodal models, it is not desirable for performance since
            # then the embedding layer is not included in the CUDA graph.
            input_ids = self.input_ids[:num_input_tokens]
            input_document_ids = self.input_document_ids[:num_input_tokens]
            inputs_embeds = None
        if self.uses_mrope:
            positions = self.mrope_positions[:, :num_input_tokens]
        else:
            positions = self.positions[:num_input_tokens]

        if get_pp_group().is_first_rank:
            intermediate_tensors = None
        else:
            intermediate_tensors = self.sync_and_slice_intermediate_tensors(
                num_input_tokens, intermediate_tensors, True)

<<<<<<< HEAD
        print("execute after sync and slice intermediate tensors")
        # Run the decoder.
=======
        # Some attention backends only support CUDA Graphs in pure decode.
        # If attention doesn't support CUDA Graphs for this batch, but we
        # compiled with full CUDA graphs, we have to skip them entirely.
        skip_cuda_graphs = self.full_cuda_graph and not attention_cuda_graphs

        # Run the model.
>>>>>>> 26d34eb6
        # Use persistent buffers for CUDA graphs.
        with set_forward_context(
                attn_metadata,
                self.vllm_config,
                num_tokens=num_input_tokens,
                num_tokens_across_dp=num_tokens_across_dp,
                skip_cuda_graphs=skip_cuda_graphs,
        ):
            self.maybe_setup_kv_connector(scheduler_output)
            # if len(set(input_document_ids.tolist())) == 1 and 0 in input_document_ids.tolist():
                # fdjsaklf = 1321312
                # x = 1/0
            model_output = self.model(
                input_ids=input_ids,
                input_document_ids=input_document_ids,
                positions=positions,
                intermediate_tensors=intermediate_tensors,
                inputs_embeds=inputs_embeds,
            )

            self.maybe_wait_for_kv_save()
            finished_sending, finished_recving = (
                self.get_finished_kv_transfers(scheduler_output))

        if self.use_aux_hidden_state_outputs:
            hidden_states, aux_hidden_states = model_output
        else:
            hidden_states = model_output
        # Broadcast PP output for external_launcher (torchrun)
        # to make sure we are synced across pp ranks
        # TODO: Support overlapping mirco-batches
        # https://github.com/vllm-project/vllm/issues/18019
        broadcast_pp_output = \
            self.parallel_config.distributed_executor_backend \
            == "external_launcher" and len(get_pp_group().ranks) > 0
        if not get_pp_group().is_last_rank:
            # For mid-pipeline stages, return the hidden states.
            if not broadcast_pp_output:
                return hidden_states
            assert isinstance(hidden_states, IntermediateTensors)
            get_pp_group().send_tensor_dict(hidden_states.tensors,
                                            all_gather_group=get_tp_group())
            logits = None
        else:
            if self.input_batch.pooling_params:
                return self._pool(hidden_states, num_scheduled_tokens,
                                  num_scheduled_tokens_np, finished_sending,
                                  finished_recving)

            sample_hidden_states = hidden_states[logits_indices]
            logits = self.model.compute_logits(sample_hidden_states, None)
        if broadcast_pp_output:
            model_output_broadcast_data = {
                "logits": logits.contiguous(),
            } if logits is not None else {}
            model_output_broadcast_data = get_pp_group().broadcast_tensor_dict(
                model_output_broadcast_data, src=len(get_pp_group().ranks) - 1)
            assert model_output_broadcast_data is not None
            logits = model_output_broadcast_data["logits"]

        # Apply structured output bitmasks if present
        if scheduler_output.grammar_bitmask is not None:
            self.apply_grammar_bitmask(scheduler_output, logits)

        # Sample the next token and get logprobs if needed.
        sampling_metadata = self.input_batch.sampling_metadata
        if spec_decode_metadata is None:
            sampler_output = self.sampler(
                logits=logits,
                sampling_metadata=sampling_metadata,
            )
        else:
            # When indexing with a tensor (bonus_logits_indices), PyTorch
            # creates a new tensor with separate storage from the original
            # logits tensor. This means any in-place operations on bonus_logits
            # won't affect the original logits tensor.
            assert logits is not None
            bonus_logits = logits[spec_decode_metadata.bonus_logits_indices]
            sampler_output = self.sampler(
                logits=bonus_logits,
                sampling_metadata=sampling_metadata,
            )
            bonus_token_ids = sampler_output.sampled_token_ids

            # Just like `bonus_logits`, `target_logits` is a new tensor with
            # separate storage from the original `logits` tensor. Therefore,
            # it is safe to update `target_logits` in place.
            target_logits = logits[spec_decode_metadata.target_logits_indices]
            output_token_ids = self.rejection_sampler(
                spec_decode_metadata,
                None,  # draft_probs
                target_logits,
                bonus_token_ids,
                sampling_metadata,
            )
            output_token_document_ids = torch.ones_like(output_token_ids, dtype=torch.int32)
            sampler_output.sampled_token_ids = output_token_ids
            sampler_output.sampled_token_document_ids = output_token_document_ids

        num_nans_in_logits = {}
        if envs.VLLM_COMPUTE_NANS_IN_LOGITS:
            num_nans_in_logits = self._get_nans_in_logits(logits)

        # TODO(woosuk): The following loop can be slow since it iterates over
        # the requests one by one. Optimize.
        discard_sampled_tokens_req_indices = []
        for i, req_id in enumerate(self.input_batch.req_ids):
            req_state = self.requests[req_id]
            seq_len = (req_state.num_computed_tokens +
                       scheduler_output.num_scheduled_tokens[req_id])
            if seq_len < req_state.num_tokens:
                # Ignore the sampled token for partial prefills.
                # Rewind the generator state as if the token was not sampled.
                # This relies on cuda-specific torch-internal impl details
                generator = self.input_batch.generators.get(i)
                if generator is not None:
                    generator.set_offset(generator.get_offset() - 4)
                # Record the index of the request that should not be sampled,
                # so that we could clear the sampled tokens before returning.
                discard_sampled_tokens_req_indices.append(i)

        # NOTE: GPU -> CPU Sync happens here.
        # Move as many CPU operations as possible before this sync point.
        logprobs_tensors = sampler_output.logprobs_tensors
        logprobs_lists = logprobs_tensors.tolists() \
            if logprobs_tensors is not None else None

        # Compute prompt logprobs if needed.
        prompt_logprobs_dict = self._get_prompt_logprobs_dict(
            hidden_states[:num_scheduled_tokens],
            scheduler_output,
        )

        # Get the valid generated tokens.
        sampled_token_ids = sampler_output.sampled_token_ids
        sampled_token_document_ids = sampler_output.sampled_token_document_ids
        max_gen_len = sampled_token_ids.shape[-1]
        if max_gen_len == 1:
            # No spec decode tokens.
            valid_sampled_token_ids = sampled_token_ids.tolist()
            valid_sampled_token_document_ids = sampled_token_document_ids.tolist()
        else:
            # Includes spec decode tokens.
            valid_sampled_token_ids = self.rejection_sampler.parse_output(
                sampled_token_ids,
                self.input_batch.vocab_size,
            )
        # Mask out the sampled tokens that should not be sampled.
        for i in discard_sampled_tokens_req_indices:
            valid_sampled_token_ids[i].clear()
            valid_sampled_token_document_ids[i].clear()
        if not self.speculative_config:
            # Speculative decoding is not enabled.
            spec_token_ids = None
        elif self.speculative_config.method == "ngram":
            assert isinstance(self.drafter, NgramProposer)
            spec_token_ids = self.generate_draft_token_ids(
                valid_sampled_token_ids, sampling_metadata)
        elif self.speculative_config.method == "medusa":
            assert isinstance(self.drafter, MedusaProposer)
            if max_gen_len == 1:
                hidden_states = sample_hidden_states
            else:
                indices = []
                offset = 0
                for num_draft, tokens in zip(
                        spec_decode_metadata.num_draft_tokens,
                        valid_sampled_token_ids):
                    indices.append(offset + len(tokens) - 1)
                    offset += num_draft + 1

                indices = torch.tensor(indices,
                                       device=sample_hidden_states.device)
                hidden_states = sample_hidden_states[indices]

            spec_token_ids = self.drafter.propose(
                target_hidden_states=hidden_states,
                sampling_metadata=sampling_metadata,
            )
        elif self.speculative_config.use_eagle():
            assert isinstance(self.drafter, EagleProposer)
            # TODO(woosuk): Refactor the loop.
            next_token_ids: list[int] = []
            next_token_document_ids: list[int] = []
            for i, token_ids in enumerate(valid_sampled_token_ids):
                if token_ids:
                    # Common case.
                    next_token_id = token_ids[-1]
                else:
                    # Partial prefill (rare case).
                    # Get the next token id from the request state.
                    req_id = self.input_batch.req_ids[i]
                    req_state = self.requests[req_id]
                    seq_len = (req_state.num_computed_tokens +
                               scheduler_output.num_scheduled_tokens[req_id])
                    next_token_id = req_state.get_token_id(seq_len)
                    next_token_document_id = req_state.get_token_document_id(seq_len)
                next_token_ids.append(next_token_id)
                next_token_document_ids.append(next_token_document_id)
            next_token_ids = torch.tensor(next_token_ids,
                                          dtype=torch.int32,
                                          device=self.device)
            next_token_document_ids = torch.tensor(next_token_document_ids,
                                                  dtype=torch.int32,
                                                  device=self.device)
            # At this moment, we assume all eagle layers belong to the same KV
            # cache group, thus using the same attention metadata.
            eagle_attn_metadata = attn_metadata[
                self.drafter.attn_layer_names[0]]

            # NOTE: deepseek_mtp uses MLA which does not have `block_table`
            if hasattr(eagle_attn_metadata, "block_table"):
                block_table = eagle_attn_metadata.block_table
            else:
                block_table = None

            if spec_decode_metadata is None:
                # input_ids can be None for multimodal models.
                target_token_ids = self.input_ids[:num_scheduled_tokens]
                target_positions = positions[:num_scheduled_tokens]
                if self.use_aux_hidden_state_outputs:
                    target_hidden_states = torch.cat(
                        [h[:num_scheduled_tokens] for h in aux_hidden_states],
                        dim=-1)
                else:
                    target_hidden_states = hidden_states[:num_scheduled_tokens]
                target_slot_mapping = eagle_attn_metadata.slot_mapping
                cu_num_tokens = eagle_attn_metadata.query_start_loc
            else:
                # TODO(woosuk): Refactor this.
                num_draft_tokens = spec_decode_metadata.num_draft_tokens
                num_rejected_tokens = [
                    n + 1 - len(valid_sampled_token_ids[i]) if n > 0 else 0
                    for i, n in enumerate(num_draft_tokens)
                ]
                num_rejected_tokens_tensor = async_tensor_h2d(
                    num_rejected_tokens,
                    dtype=torch.int32,
                    target_device=self.device,
                    pin_memory=True)
                num_tokens = num_scheduled_tokens - sum(num_rejected_tokens)
                cu_num_tokens, token_indices = self.drafter.prepare_inputs(
                    eagle_attn_metadata.query_start_loc,
                    num_rejected_tokens_tensor,
                    num_tokens,
                )
                target_token_ids = self.input_ids[token_indices]
                target_positions = positions[token_indices]
                if self.use_aux_hidden_state_outputs:
                    target_hidden_states = torch.cat(
                        [h[token_indices] for h in aux_hidden_states], dim=-1)
                else:
                    target_hidden_states = hidden_states[token_indices]
                target_slot_mapping = eagle_attn_metadata.slot_mapping[
                    token_indices]
            draft_token_ids = self.drafter.propose(
                target_token_ids=target_token_ids,
                target_positions=target_positions,
                target_hidden_states=target_hidden_states,
                target_slot_mapping=target_slot_mapping,
                next_token_ids=next_token_ids,
                next_token_document_ids=next_token_document_ids,
                cu_num_tokens=cu_num_tokens,
                block_table=block_table,
                sampling_metadata=sampling_metadata,
            )
            spec_token_ids = draft_token_ids.tolist()

        # Clear KVConnector state after all KVs are generated.
        if has_kv_transfer_group():
            get_kv_transfer_group().clear_connector_metadata()

        return ModelRunnerOutput(
            req_ids=self.input_batch.req_ids,
            req_id_to_index=self.input_batch.req_id_to_index,
            sampled_token_ids=valid_sampled_token_ids,
            sampled_token_document_ids=valid_sampled_token_document_ids,
            spec_token_ids=spec_token_ids,
            logprobs=logprobs_lists,
            prompt_logprobs_dict=prompt_logprobs_dict,
            pooler_output=[],
            finished_sending=finished_sending,
            finished_recving=finished_recving,
            num_nans_in_logits=num_nans_in_logits,
        )

    def kv_connector_no_forward(
            self, scheduler_output: "SchedulerOutput") -> ModelRunnerOutput:
        # KV send/recv even if no work to do.
        with set_forward_context(None, self.vllm_config):
            self.maybe_setup_kv_connector(scheduler_output)
            finished_sending, finished_recving = (
                self.get_finished_kv_transfers(scheduler_output))

        if not finished_sending and not finished_recving:
            return EMPTY_MODEL_RUNNER_OUTPUT

        output = copy.copy(EMPTY_MODEL_RUNNER_OUTPUT)
        output.finished_sending = finished_sending
        output.finished_recving = finished_recving
        return output

    @staticmethod
    def maybe_setup_kv_connector(scheduler_output: "SchedulerOutput"):
        # Update KVConnector with the KVConnector metadata forward().
        if has_kv_transfer_group():
            kv_connector = get_kv_transfer_group()
            assert isinstance(kv_connector, KVConnectorBase_V1)
            assert scheduler_output.kv_connector_metadata is not None
            kv_connector.bind_connector_metadata(
                scheduler_output.kv_connector_metadata)

            # Background KV cache transfers happen here.
            # These transfers are designed to be async and the requests
            # involved may be disjoint from the running requests.
            # Do this here to save a collective_rpc.
            kv_connector.start_load_kv(get_forward_context())

    @staticmethod
    def maybe_wait_for_kv_save() -> None:
        if has_kv_transfer_group():
            get_kv_transfer_group().wait_for_save()

    @staticmethod
    def get_finished_kv_transfers(
        scheduler_output: "SchedulerOutput",
    ) -> tuple[Optional[set[str]], Optional[set[str]]]:
        if has_kv_transfer_group():
            return get_kv_transfer_group().get_finished(
                scheduler_output.finished_req_ids)
        return None, None

    def generate_draft_token_ids(
        self,
        sampled_token_ids: list[list[int]],
        sampling_metadata: SamplingMetadata,
    ) -> list[list[int]]:
        # TODO(woosuk): Optimize.
        draft_token_ids: list[list[int]] = []
        for i, sampled_ids in enumerate(sampled_token_ids):
            num_sampled_ids = len(sampled_ids)
            if not num_sampled_ids:
                # Skip speculative decoding.
                draft_token_ids.append([])
                continue

            # Skip requests that require sampling parameters that are not
            # supported with speculative decoding.
            req_id = self.input_batch.req_ids[i]
            if not is_spec_decode_supported(req_id, self.input_batch):
                draft_token_ids.append([])
                continue

            # Add sampled_token_ids to token_ids_cpu.
            start_idx = self.input_batch.num_tokens_no_spec[i]
            end_idx = start_idx + num_sampled_ids
            if end_idx >= self.max_model_len:
                # Skip requests that have already reached the max model length.
                draft_token_ids.append([])
                continue

            self.input_batch.token_ids_cpu[i, start_idx:end_idx] = sampled_ids
            drafter_output = self.drafter.propose(
                self.input_batch.token_ids_cpu[i, :end_idx])
            if drafter_output is None or len(drafter_output) == 0:
                draft_token_ids.append([])
            else:
                draft_token_ids.append(drafter_output.tolist())
        return draft_token_ids

    def load_model(self) -> None:
        logger.info("Starting to load model %s...", self.model_config.model)
        with DeviceMemoryProfiler() as m:  # noqa: SIM117
            time_before_load = time.perf_counter()
            model_loader = get_model_loader(self.load_config)
            if not hasattr(self, "model"):
                logger.info("Loading model from scratch...")
                self.model = model_loader.load_model(
                    vllm_config=self.vllm_config,
                    model_config=self.model_config)
            else:
                logger.info(
                    "Model was already initialized. Loading weights inplace..."
                )
                model_loader.load_weights(self.model,
                                          model_config=self.model_config)
            if has_step_pooler(self.model):
                self.input_batch.logits_processing_needs_token_ids = True
            if self.lora_config:
                self.model = self.load_lora_model(self.model,
                                                  self.model_config,
                                                  self.scheduler_config,
                                                  self.lora_config,
                                                  self.device)
            if hasattr(self, "drafter"):
                logger.info("Loading drafter model...")
                self.drafter.load_model(self.model)
            if self.use_aux_hidden_state_outputs:
                self.model.set_aux_hidden_state_layers(
                    self.model.get_eagle3_aux_hidden_state_layers())
            time_after_load = time.perf_counter()
        self.model_memory_usage = m.consumed_memory
        logger.info("Model loading took %.4f GiB and %.6f seconds",
                    self.model_memory_usage / GiB_bytes,
                    time_after_load - time_before_load)
        prepare_communication_buffer_for_model(self.model)

    def save_tensorized_model(
        self,
        tensorizer_config: "TensorizerConfig",
    ) -> None:
        TensorizerLoader.save_model(
            self.model,
            tensorizer_config=tensorizer_config,
        )

    def _get_prompt_logprobs_dict(
        self,
        hidden_states: torch.Tensor,
        scheduler_output: "SchedulerOutput",
    ) -> dict[str, Optional[LogprobsTensors]]:
        num_prompt_logprobs_dict = self.input_batch.num_prompt_logprobs
        if not num_prompt_logprobs_dict:
            return {}

        in_progress_dict = self.input_batch.in_progress_prompt_logprobs_cpu
        prompt_logprobs_dict: dict[str, Optional[LogprobsTensors]] = {}

        # Since prompt logprobs are a rare feature, prioritize simple,
        # maintainable loop over optimal performance.
        completed_prefill_reqs = []
        for req_id, num_prompt_logprobs in num_prompt_logprobs_dict.items():

            num_tokens = scheduler_output.num_scheduled_tokens[req_id]

            # Get metadata for this request.
            request = self.requests[req_id]
            num_prompt_tokens = len(request.prompt_token_ids)
            prompt_token_ids = torch.tensor(request.prompt_token_ids).to(
                self.device, non_blocking=True)

            # Set up target LogprobsTensors object.
            logprobs_tensors = in_progress_dict.get(req_id)
            if not logprobs_tensors:
                # Create empty logprobs CPU tensors for the entire prompt.
                # If chunked, we'll copy in slice by slice.
                logprobs_tensors = LogprobsTensors.empty_cpu(
                    num_prompt_tokens - 1, num_prompt_logprobs + 1)
                in_progress_dict[req_id] = logprobs_tensors

            # Determine number of logits to retrieve.
            start_idx = request.num_computed_tokens
            start_tok = start_idx + 1
            num_remaining_tokens = num_prompt_tokens - start_tok
            if num_tokens <= num_remaining_tokens:
                # This is a chunk, more tokens remain.
                # In the == case, there are no more prompt logprobs to produce
                # but we want to defer returning them to the next step where we
                # have new generated tokens to return.
                num_logits = num_tokens
            else:
                # This is the last chunk of prompt tokens to return.
                num_logits = num_remaining_tokens
                completed_prefill_reqs.append(req_id)
                prompt_logprobs_dict[req_id] = logprobs_tensors

            if num_logits <= 0:
                # This can happen for the final chunk if we prefilled exactly
                # (num_prompt_tokens - 1) tokens for this request in the prior
                # step. There are no more prompt logprobs to produce.
                continue

            # Get the logits corresponding to this req's prompt tokens.
            # If this is a partial request (i.e. chunked prefill),
            # then there is prompt logprob generated for each index.
            req_idx = self.input_batch.req_id_to_index[req_id]
            offset = self.query_start_loc_np[req_idx].item()
            prompt_hidden_states = hidden_states[offset:offset + num_logits]
            logits = self.model.compute_logits(prompt_hidden_states, None)

            # Get the "target" tokens for each index. For prompt at index i,
            # the token at prompt index i+1 is the "sampled" token we want
            # to gather the logprob for.
            tgt_token_ids = prompt_token_ids[start_tok:start_tok + num_logits]

            # Compute prompt logprobs.
            logprobs = self.sampler.compute_logprobs(logits)
            token_ids, logprobs, ranks = self.sampler.gather_logprobs(
                logprobs, num_prompt_logprobs, tgt_token_ids)

            # Transfer GPU->CPU async.
            chunk_slice = slice(start_idx, start_idx + num_logits)
            logprobs_tensors.logprob_token_ids[chunk_slice].copy_(
                token_ids, non_blocking=True)
            logprobs_tensors.logprobs[chunk_slice].copy_(logprobs,
                                                         non_blocking=True)
            logprobs_tensors.selected_token_ranks[chunk_slice].copy_(
                ranks, non_blocking=True)

        # Remove requests that have completed prefill from the batch
        # num_prompt_logprobs_dict.
        for req_id in completed_prefill_reqs:
            del num_prompt_logprobs_dict[req_id]
            del in_progress_dict[req_id]

        # Must synchronize the non-blocking GPU->CPU transfers.
        if prompt_logprobs_dict:
            self._sync_device()

        return prompt_logprobs_dict

    def _get_nans_in_logits(
        self,
        logits: Optional[torch.Tensor],
    ) -> dict[str, int]:
        try:
            if logits is None:
                return {req_id: 0 for req_id in self.input_batch.req_ids}

            num_nans_in_logits = {}
            num_nans_for_index = logits.isnan().sum(dim=-1).cpu().numpy()
            for req_id in self.input_batch.req_ids:
                req_index = self.input_batch.req_id_to_index[req_id]
                num_nans_in_logits[req_id] = (
                    int(num_nans_for_index[req_index])
                    if num_nans_for_index is not None
                    and req_index < logits.shape[0] else 0)
            return num_nans_in_logits
        except IndexError:
            return {}

    @contextmanager
    def maybe_randomize_inputs(self, input_ids: torch.Tensor):
        """
        Randomize input_ids if VLLM_RANDOMIZE_DP_DUMMY_INPUTS is set.
        This is to help balance expert-selection
         - during profile_run
         - during DP rank dummy run 
        """
        dp_size = self.vllm_config.parallel_config.data_parallel_size
        randomize_inputs = envs.VLLM_RANDOMIZE_DP_DUMMY_INPUTS and dp_size > 1
        if not randomize_inputs:
            yield
        else:
            import functools

            @functools.cache
            def rand_input_ids() -> torch.Tensor:
                return torch.randint_like(
                    self.input_ids,
                    low=0,
                    high=self.model_config.get_vocab_size(),
                    dtype=input_ids.dtype)

            logger.debug("Randomizing dummy data for DP Rank")
            input_ids.copy_(rand_input_ids()[:input_ids.size(0)],
                            non_blocking=True)
            yield
            input_ids.fill_(0)

    @torch.inference_mode()
    def _dummy_run(
        self,
        num_tokens: int,
        capture_attn_cudagraph: bool = False,
    ) -> tuple[torch.Tensor, torch.Tensor]:

        # Padding for DP
        num_pad, num_tokens_across_dp = self.get_dp_padding(num_tokens)
        num_tokens += num_pad

        # Set num_scheduled_tokens based on num_tokens and max_num_seqs
        # for dummy run with LoRA so that the num_reqs collectively
        # has num_tokens in total.
        assert num_tokens <= self.scheduler_config.max_num_batched_tokens
        max_num_reqs = self.scheduler_config.max_num_seqs
        num_reqs = min(num_tokens, max_num_reqs)
        min_tokens_per_req = num_tokens // num_reqs
        num_scheduled_tokens_list = [min_tokens_per_req] * num_reqs
        num_scheduled_tokens_list[-1] += num_tokens % num_reqs
        assert sum(num_scheduled_tokens_list) == num_tokens
        assert len(num_scheduled_tokens_list) == num_reqs
        num_scheduled_tokens = np.array(num_scheduled_tokens_list,
                                        dtype=np.int32)

        attn_metadata: Optional[dict[str, Any]] = None
        if capture_attn_cudagraph:
            attn_metadata = {}

            query_start_loc = self.query_start_loc[:num_reqs + 1]
            # Make sure max_model_len is used at the graph capture time.
            self.seq_lens_np[:num_reqs] = self.max_model_len
            self.seq_lens_np[num_reqs:] = 0
            self.seq_lens[:num_reqs].copy_(self.seq_lens_cpu[:num_reqs],
                                           non_blocking=True)
            seq_lens = self.seq_lens[:num_reqs]

            common_attn_metadata = CommonAttentionMetadata(
                query_start_loc=query_start_loc,
                seq_lens=seq_lens,
                num_reqs=num_reqs,
                num_actual_tokens=num_tokens,
                max_query_len=num_tokens,
            )

            for kv_cache_group_id, kv_cache_group_spec in enumerate(
                    self.kv_cache_config.kv_cache_groups):

                attn_metadata_i = self.attn_metadata_builders[
                    kv_cache_group_id].build_for_cudagraph_capture(
                        common_attn_metadata)
                for layer_name in kv_cache_group_spec.layer_names:
                    attn_metadata[layer_name] = attn_metadata_i

        with self.maybe_dummy_run_with_lora(self.lora_config,
                                            num_scheduled_tokens):
            model = self.model
            if self.is_multimodal_model:
                input_ids = None
                inputs_embeds = self.inputs_embeds[:num_tokens]
            else:
                input_ids = self.input_ids[:num_tokens]
                inputs_embeds = None
            if self.uses_mrope:
                positions = self.mrope_positions[:, :num_tokens]
            else:
                positions = self.positions[:num_tokens]

            if get_pp_group().is_first_rank:
                intermediate_tensors = None
            else:
                if self.intermediate_tensors is None:
                    self.intermediate_tensors = (
                        self.model.make_empty_intermediate_tensors(
                            batch_size=self.max_num_tokens,
                            dtype=self.model_config.dtype,
                            device=self.device))

                intermediate_tensors = self.sync_and_slice_intermediate_tensors(
                    num_tokens, None, False)

            with self.maybe_randomize_inputs(input_ids), set_forward_context(
                    attn_metadata,
                    self.vllm_config,
                    num_tokens=num_tokens,
                    num_tokens_across_dp=num_tokens_across_dp):
                outputs = model(
                    input_ids=input_ids,
                    positions=positions,
                    intermediate_tensors=intermediate_tensors,
                    inputs_embeds=inputs_embeds,
                )
            if self.use_aux_hidden_state_outputs:
                hidden_states, _ = outputs
            else:
                hidden_states = outputs

            if self.speculative_config and self.speculative_config.use_eagle():
                assert isinstance(self.drafter, EagleProposer)
                self.drafter.dummy_run(num_tokens)

        logit_indices = np.cumsum(num_scheduled_tokens) - 1
        return hidden_states, hidden_states[logit_indices]

    @torch.inference_mode()
    def _dummy_sampler_run(
        self,
        hidden_states: torch.Tensor,
    ) -> torch.Tensor:
        # The dummy hidden states may contain special values,
        # like `inf` or `nan`.
        # To avoid breaking the sampler, we use a random tensor here instead.
        hidden_states = torch.rand_like(hidden_states)

        logits = self.model.compute_logits(hidden_states, None)
        num_reqs = logits.size(0)

        dummy_tensors = lambda v: torch.full(
            (num_reqs, ), v, device=self.device)

        dummy_metadata = SamplingMetadata(
            temperature=dummy_tensors(0.5),
            all_greedy=False,
            all_random=False,
            top_p=dummy_tensors(0.9),
            top_k=dummy_tensors(logits.size(1) - 1),
            min_p=None,
            generators={},
            max_num_logprobs=None,
            no_penalties=True,
            prompt_token_ids=None,
            prompt_token_document_ids=None,
            frequency_penalties=dummy_tensors(0.1),
            presence_penalties=dummy_tensors(0.1),
            repetition_penalties=dummy_tensors(0.1),
            output_token_ids=[[] for _ in range(num_reqs)],
            output_token_document_ids=[[] for _ in range(num_reqs)],
            min_tokens={},
            logit_bias=[None for _ in range(num_reqs)],
            allowed_token_ids_mask=None,
            bad_words_token_ids={},
        )
        try:
            sampler_output = self.sampler(logits=logits,
                                          sampling_metadata=dummy_metadata)
        except RuntimeError as e:
            if 'out of memory' in str(e):
                raise RuntimeError(
                    "CUDA out of memory occurred when warming up sampler with "
                    f"{num_reqs} dummy requests. Please try lowering "
                    "`max_num_seqs` or `gpu_memory_utilization` when "
                    "initializing the engine.") from e
            else:
                raise e
        if self.speculative_config:
            draft_token_ids = [[0] for _ in range(num_reqs)]
            dummy_spec_decode_metadata = SpecDecodeMetadata.make_dummy(
                draft_token_ids, self.device)

            num_tokens = sum(len(ids) for ids in draft_token_ids)
            # draft_probs = torch.randn(
            #     num_tokens, logits.shape[-1], device=self.device,
            #     dtype=logits.dtype)
            draft_probs = None
            target_logits = torch.randn(num_tokens,
                                        logits.shape[-1],
                                        device=self.device,
                                        dtype=logits.dtype)
            # NOTE(woosuk): Here, we should use int32 because the sampler uses
            # int32 for bonus_token_ids. If the dtype mismatches, re-compilation
            # will occur at runtime.
            bonus_token_ids = torch.zeros(num_reqs,
                                          device=self.device,
                                          dtype=torch.int32)
            self.rejection_sampler(
                dummy_spec_decode_metadata,
                draft_probs,
                target_logits,
                bonus_token_ids,
                dummy_metadata,
            )
        return sampler_output

    @torch.inference_mode()
    def _dummy_pooler_run(
        self,
        hidden_states: torch.Tensor,
    ) -> torch.Tensor:

        num_tokens = hidden_states.shape[0]
        max_num_reqs = self.scheduler_config.max_num_seqs
        num_reqs = min(num_tokens, max_num_reqs)
        min_tokens_per_req = num_tokens // num_reqs
        num_scheduled_tokens_list = [min_tokens_per_req] * num_reqs
        num_scheduled_tokens_list[-1] += num_tokens % num_reqs
        assert sum(num_scheduled_tokens_list) == num_tokens
        assert len(num_scheduled_tokens_list) == num_reqs

        hidden_states_list = list(
            torch.split(hidden_states, num_scheduled_tokens_list))

        req_num_tokens = num_tokens // num_reqs

        dummy_metadata = PoolingMetadata(
            prompt_lens=torch.tensor([h.shape[0] for h in hidden_states_list],
                                     device=self.device),
            prompt_token_ids=torch.zeros((num_reqs, req_num_tokens),
                                         dtype=torch.int32,
                                         device=self.device),
            pooling_params=[PoolingParams()] * num_reqs)

        try:
            pooler_output = self.model.pooler(hidden_states=hidden_states_list,
                                              pooling_metadata=dummy_metadata)
        except RuntimeError as e:
            if 'out of memory' in str(e):
                raise RuntimeError(
                    "CUDA out of memory occurred when warming up pooler with "
                    f"{num_reqs} dummy requests. Please try lowering "
                    "`max_num_seqs` or `gpu_memory_utilization` when "
                    "initializing the engine.") from e
            else:
                raise e
        return pooler_output

    def profile_run(self) -> None:
        # Profile with multimodal encoder & encoder cache.
        # TODO: handle encoder-decoder models once we support them.
        if (self.is_multimodal_model and self.max_num_encoder_input_tokens > 0
                and self.encoder_cache_size > 0):

            # NOTE: Currently model is profiled with a single non-text
            # modality with the max possible input tokens even when
            # it supports multiple.
            max_tokens_by_modality_dict = self.mm_registry \
                .get_max_tokens_per_item_by_nonzero_modality(self.model_config)
            dummy_data_modality, max_tokens_per_mm_item = max(
                max_tokens_by_modality_dict.items(), key=lambda item: item[1])

            # Check how many items of this modality can be supported by
            # the encoder budget.
            encoder_budget = min(self.max_num_encoder_input_tokens,
                                 self.encoder_cache_size)

            max_num_mm_items_encoder_budget = cdiv(encoder_budget,
                                                   max_tokens_per_mm_item)

            # Check how many items of this modality can be supported by
            # the decoder budget.
            max_mm_items_per_req = self.mm_registry.get_mm_limits_per_prompt(
                self.model_config)[dummy_data_modality]

            # NOTE: We do not consider max_num_batched_tokens on purpose
            # because the multimodal embeddings can be generated in advance
            # and chunked prefilled.
            max_num_mm_items_decoder_budget = self.max_num_reqs * \
                max_mm_items_per_req

            max_num_mm_items = min(max_num_mm_items_encoder_budget,
                                   max_num_mm_items_decoder_budget)

            logger.info(
                "Encoder cache will be initialized with a budget of %s tokens,"
                " and profiled with %s %s items of the maximum feature size.",
                encoder_budget, max_num_mm_items, dummy_data_modality)

            # Create dummy batch of multimodal inputs.
            dummy_mm_kwargs = self.mm_registry.get_decoder_dummy_data(
                model_config=self.model_config,
                seq_len=self.max_num_tokens,
                mm_counts={
                    dummy_data_modality: 1
                },
            ).multi_modal_data

            batched_dummy_mm_inputs = MultiModalKwargs.batch(
                [dummy_mm_kwargs] * max_num_mm_items,
                pin_memory=self.pin_memory)
            batched_dummy_mm_inputs = MultiModalKwargs.as_kwargs(
                batched_dummy_mm_inputs,
                device=self.device,
            )

            # Run multimodal encoder.
            dummy_encoder_outputs = self.model.get_multimodal_embeddings(
                **batched_dummy_mm_inputs)

            sanity_check_mm_encoder_outputs(
                dummy_encoder_outputs,
                expected_num_items=max_num_mm_items,
            )

            # Cache the dummy encoder outputs.
            self.encoder_cache["tmp"] = dict(enumerate(dummy_encoder_outputs))

        hidden_states, last_hidden_states \
            = self._dummy_run(self.max_num_tokens)
        if get_pp_group().is_last_rank:
            if self.is_pooling_model:
                output = self._dummy_pooler_run(hidden_states)
            else:
                output = self._dummy_sampler_run(last_hidden_states)
        else:
            output = None
        self._sync_device()
        del hidden_states, output
        self.encoder_cache.clear()
        gc.collect()

    def capture_model(self) -> None:
        if not self.use_cuda_graph:
            logger.warning(
                "Skipping CUDA graph capture. To turn on CUDA graph capture, "
                "set -O %s and ensure `use_cudagraph` was not manually set to "
                "False", CompilationLevel.PIECEWISE)
            return

        compilation_counter.num_gpu_runner_capture_triggers += 1

        start_time = time.perf_counter()
        start_free_gpu_memory = torch.cuda.mem_get_info()[0]

        # Trigger CUDA graph capture for specific shapes.
        # Capture the large shapes first so that the smaller shapes
        # can reuse the memory pool allocated for the large shapes.
        with graph_capture(device=self.device):
            full_cg = self.full_cuda_graph
            for num_tokens in tqdm(reversed(self.cudagraph_batch_sizes),
                                   desc="Capturing CUDA graphs",
                                   total=len(self.cudagraph_batch_sizes)):
                for _ in range(
                        self.compilation_config.cudagraph_num_of_warmups):
                    self._dummy_run(num_tokens, capture_attn_cudagraph=full_cg)
                self._dummy_run(num_tokens, capture_attn_cudagraph=full_cg)

        end_time = time.perf_counter()
        end_free_gpu_memory = torch.cuda.mem_get_info()[0]
        elapsed_time = end_time - start_time
        cuda_graph_size = start_free_gpu_memory - end_free_gpu_memory
        # This usually takes 5~20 seconds.
        logger.info("Graph capturing finished in %.0f secs, took %.2f GiB",
                    elapsed_time, cuda_graph_size / (1 << 30))

    def initialize_attn_backend(self, kv_cache_config: KVCacheConfig) -> None:
        """
        Initialize the attention backends and attention metadata builders.
        """
        assert len(self.attn_backends) == 0 and len(
            self.attn_metadata_builders
        ) == 0, "Attention backends are already initialized"
        for i, kv_cache_group_spec in enumerate(
                kv_cache_config.kv_cache_groups):
            kv_cache_spec = kv_cache_group_spec.kv_cache_spec
<<<<<<< HEAD
            if not isinstance(kv_cache_spec, AttentionSpec):
                raise NotImplementedError(
                    "Only AttentionSpec is supported for now.")
            attn_backend_i = get_attn_backend(
                kv_cache_spec.head_size,
                self.dtype,
                kv_cache_spec.dtype,
                kv_cache_spec.block_size,
                self.model_config.is_attention_free,
                use_mla=kv_cache_spec.use_mla,
            )

            if attn_backend_i is None:
                error_msg = (
                    f"Error with get_attn_backend: {kv_cache_spec.head_size=}, "
                    f"{self.dtype=}, {kv_cache_spec.dtype=}, "
                    f"{kv_cache_spec.block_size=}, "
                    f"{self.model_config.is_attention_free=}, "
                    f"{kv_cache_spec.use_mla=}")
                logger.error(error_msg)
                raise NotImplementedError(
                    "Non-Attention backend is not supported by V1 "
                    "GPUModelRunner.")

            if self.vllm_config.compilation_config.full_cuda_graph:
                attn_backend_name = attn_backend_i.__name__
                flash_attn_version = get_flash_attn_version()
                if attn_backend_name != "FlashAttentionBackend" or \
                    flash_attn_version != 3:
                    raise ValueError(
                        f"full_cuda_graph is only supported with "
                        f"FA3. Current attention backend is "
                        f"{attn_backend_name}, FlashAttention version is "
                        f"{flash_attn_version}.")
=======
            if isinstance(kv_cache_spec, AttentionSpec):
                attn_backend_i = get_attn_backend(
                    kv_cache_spec.head_size,
                    self.dtype,
                    kv_cache_spec.dtype,
                    kv_cache_spec.block_size,
                    self.model_config.is_attention_free,
                    use_mla=kv_cache_spec.use_mla,
                )
                if attn_backend_i is None:
                    error_msg = (f"Error with get_attn_backend: "
                                 f"{kv_cache_spec.head_size=}, "
                                 f"{self.dtype=}, {kv_cache_spec.dtype=}, "
                                 f"{kv_cache_spec.block_size=}, "
                                 f"{self.model_config.is_attention_free=}, "
                                 f"{kv_cache_spec.use_mla=}")
                    logger.error(error_msg)
                    raise NotImplementedError(
                        "Non-Attention backend is not supported by V1 "
                        "GPUModelRunner.")
            elif isinstance(kv_cache_spec, MambaSpec):
                attn_backend_i = Mamba2AttentionBackend
            else:
                raise ValueError(
                    f"Unknown KV cache spec type: {type(kv_cache_spec)}")
>>>>>>> 26d34eb6

            block_table_i = self.input_batch.block_table[i]
            attn_metadata_builder_i = attn_backend_i.get_builder_cls()(
                weakref.proxy(self),
                kv_cache_spec,
                block_table_i,
            )

            if (self.full_cuda_graph
                    and not attn_metadata_builder_i.full_cudagraph_supported):
                raise ValueError(
                    f"Full CUDAGraph not supported for "
                    f"{attn_backend_i.__name__}. Turn off CompilationConfig."
                    f"full_cuda_graph or use a different attention backend.")

            self.attn_backends.append(attn_backend_i)
            self.attn_metadata_builders.append(attn_metadata_builder_i)

    def may_reinitialize_input_batch(self,
                                     kv_cache_config: KVCacheConfig) -> None:
        """
        Re-initialize the input batch if the block sizes are different from
        `[self.cache_config.block_size]`. This usually happens when there
        are multiple KV cache groups.

        Args:
            kv_cache_config: The KV cache configuration.
        """
        block_sizes = [
            kv_cache_group.kv_cache_spec.block_size
            for kv_cache_group in kv_cache_config.kv_cache_groups
        ]
        if block_sizes != [self.cache_config.block_size]:
            assert self.cache_config.cpu_offload_gb == 0, (
                "Cannot re-initialize the input batch when CPU weight "
                "offloading is enabled. See https://github.com/vllm-project/vllm/pull/18298 "  # noqa: E501
                "for more details.")
            self.input_batch = InputBatch(
                max_num_reqs=self.max_num_reqs,
                max_model_len=self.max_model_len,
                max_num_batched_tokens=self.max_num_tokens,
                device=self.device,
                pin_memory=self.pin_memory,
                vocab_size=self.model_config.get_vocab_size(),
                block_sizes=block_sizes,
            )

    def _allocate_kv_cache_tensors(
            self, kv_cache_config: KVCacheConfig) -> dict[str, torch.Tensor]:
        """
        Initializes the KV cache buffer with the correct size. The buffer needs
        to be reshaped to the desired shape before being used by the models.

        Args:
            kv_cache_config: The KV cache config
        Returns:
            dict[str, torch.Tensor]: A map between layer names to their
            corresponding memory buffer for KV cache.
         """
        kv_cache_raw_tensors: dict[str, torch.Tensor] = {}
        for kv_cache_tensor in kv_cache_config.kv_cache_tensors:
            tensor = torch.zeros(kv_cache_tensor.size,
                                 dtype=torch.int8,
                                 device=self.device)
            for layer_name in kv_cache_tensor.shared_by:
                kv_cache_raw_tensors[layer_name] = tensor

        layer_names = set()
        for group in kv_cache_config.kv_cache_groups:
            layer_names.update(group.layer_names)
        assert layer_names == set(kv_cache_raw_tensors.keys(
        )), "Some layers are not correctly initialized"
        return kv_cache_raw_tensors

    def _reshape_kv_cache_tensors(
        self,
        kv_cache_config: KVCacheConfig,
        kv_cache_raw_tensors: dict[str, torch.Tensor],
    ) -> dict[str, torch.Tensor]:
        """
        Reshape the KV cache tensors to the desired shape and dtype.

        Args:
            kv_cache_config: The KV cache config
            kv_cache_raw_tensors: The KV cache buffer of each layer, with
            correct size but uninitialized shape.
        Returns:
            Dict[str, torch.Tensor]: A map between layer names to their
            corresponding memory buffer for KV cache.
        """
        kv_caches: dict[str, torch.Tensor] = {}
        for i, kv_cache_group_spec in enumerate(
                kv_cache_config.kv_cache_groups):
            kv_cache_spec = kv_cache_group_spec.kv_cache_spec
            for layer_name in kv_cache_group_spec.layer_names:
                raw_tensor = kv_cache_raw_tensors[layer_name]
                assert raw_tensor.numel() % kv_cache_spec.page_size_bytes == 0
                num_blocks = (raw_tensor.numel() //
                              kv_cache_spec.page_size_bytes)
                if isinstance(kv_cache_spec, AttentionSpec):
                    kv_cache_shape = self.attn_backends[i].get_kv_cache_shape(
                        num_blocks, kv_cache_spec.block_size,
                        kv_cache_spec.num_kv_heads, kv_cache_spec.head_size)
                    dtype = kv_cache_spec.dtype
                    try:
                        kv_cache_stride_order = self.attn_backends[
                            i].get_kv_cache_stride_order()
                        assert len(kv_cache_stride_order) == len(
                            kv_cache_shape)
                    except (AttributeError, NotImplementedError):
                        kv_cache_stride_order = tuple(
                            range(len(kv_cache_shape)))
                    # The allocation respects the backend-defined stride order
                    # to ensure the semantic remains consistent for each
                    # backend. We first obtain the generic kv cache shape and
                    # then permute it according to the stride order which could
                    # result in a non-contiguous tensor.
                    kv_cache_shape = tuple(kv_cache_shape[i]
                                           for i in kv_cache_stride_order)
                    # Maintain original KV shape view.
                    inv_order = [
                        kv_cache_stride_order.index(i)
                        for i in range(len(kv_cache_stride_order))
                    ]
                    kv_caches[layer_name] = kv_cache_raw_tensors[
                        layer_name].view(dtype).view(kv_cache_shape).permute(
                            *inv_order)
                elif isinstance(kv_cache_spec, MambaSpec):
                    raw_tensor = kv_cache_raw_tensors[layer_name]
                    dtype = kv_cache_spec.dtype
                    state_tensors = []
                    start_pos = 0
                    for shape in kv_cache_spec.shapes:
                        target_shape = (num_blocks, *shape)
                        size_in_bytes = np.prod(shape) * get_dtype_size(
                            dtype) * num_blocks
                        tensor = raw_tensor[start_pos:start_pos +
                                            size_in_bytes]
                        tensor = tensor.view(dtype).view(target_shape)
                        state_tensors.append(tensor)
                        start_pos += size_in_bytes
                    assert start_pos == raw_tensor.numel()
                    kv_caches[layer_name] = tuple(state_tensors)
                else:
                    raise NotImplementedError
        return kv_caches

    def initialize_kv_cache_tensors(
            self, kv_cache_config: KVCacheConfig) -> dict[str, torch.Tensor]:
        """
        Initialize the memory buffer for KV cache.

        Args:
            kv_cache_config: The KV cache config
        Returns:
            Dict[str, torch.Tensor]: A map between layer names to their
            corresponding memory buffer for KV cache.
        """
        # Initialize the memory buffer for KV cache
        kv_cache_raw_tensors = self._allocate_kv_cache_tensors(kv_cache_config)
        # Change the memory buffer to the desired shape
        kv_caches = self._reshape_kv_cache_tensors(kv_cache_config,
                                                   kv_cache_raw_tensors)

        # Setup `kv_cache_config` and `kv_caches` for models
        # with cross-layer KV sharing
        if self.shared_kv_cache_layers:
            initialize_kv_cache_for_kv_sharing(
                self.shared_kv_cache_layers,
                kv_cache_config.kv_cache_groups,
                kv_caches,
            )

        bind_kv_cache(kv_caches,
                      self.compilation_config.static_forward_context,
                      self.kv_caches)
        return kv_caches

    def initialize_kv_cache(self, kv_cache_config: KVCacheConfig) -> None:
        """
        Initialize KV cache based on `kv_cache_config`.
        Args:
            kv_cache_config: Configuration for the KV cache, including the KV
            cache size of each layer
        """
        self.kv_cache_config = kv_cache_config
        self.may_reinitialize_input_batch(kv_cache_config)
        self.initialize_attn_backend(kv_cache_config)
        kv_caches = self.initialize_kv_cache_tensors(kv_cache_config)

        if self.speculative_config and self.speculative_config.use_eagle():
            assert isinstance(self.drafter, EagleProposer)
            # validate all draft model layers belong to the same kv cache
            # group
            self.drafter.validate_same_kv_cache_group(kv_cache_config)

        if has_kv_transfer_group():
            get_kv_transfer_group().register_kv_caches(kv_caches)

    def get_kv_cache_spec(self) -> dict[str, KVCacheSpec]:
        """
        Generates the KVCacheSpec by parsing the kv cache format from each
        Attention module in the static forward context.
        Returns:
            KVCacheSpec: A dictionary mapping layer names to their KV cache
            format. Layers that do not need KV cache are not included.
        """

        block_size = self.vllm_config.cache_config.block_size
        use_mla = self.vllm_config.model_config.use_mla
        kv_cache_spec: dict[str, KVCacheSpec] = {}
        attn_layers = get_layers_from_vllm_config(self.vllm_config, Attention)
        for layer_name, attn_module in attn_layers.items():
            if (kv_tgt_layer :=
                    attn_module.kv_sharing_target_layer_name) is not None:
                # The layer doesn't need its own KV cache and will use that of
                # the target layer. We skip creating a KVCacheSpec for it, so
                # that KV cache management logic will act as this layer does
                # not exist, and doesn't allocate KV cache for the layer. This
                # enables the memory saving of cross-layer kv sharing, allowing
                # a given amount of memory to accommodate longer context lengths
                # or enable more requests to be processed simultaneously.
                self.shared_kv_cache_layers[layer_name] = kv_tgt_layer
                continue

            # TODO: Support other attention modules, e.g., cross-attention
            if attn_module.attn_type == AttentionType.DECODER:
                if attn_module.sliding_window is not None:
                    kv_cache_spec[layer_name] = SlidingWindowSpec(
                        block_size=block_size,
                        num_kv_heads=attn_module.num_kv_heads,
                        head_size=attn_module.head_size,
                        dtype=self.kv_cache_dtype,
                        sliding_window=attn_module.sliding_window,
                        use_mla=use_mla)
                else:
                    kv_cache_spec[layer_name] = FullAttentionSpec(
                        block_size=block_size,
                        num_kv_heads=attn_module.num_kv_heads,
                        head_size=attn_module.head_size,
                        dtype=self.kv_cache_dtype,
                        use_mla=use_mla)
            elif attn_module.attn_type in (AttentionType.ENCODER,
                                           AttentionType.ENCODER_ONLY):
                # encoder-only attention does not need KV cache.
                continue
            elif attn_module.attn_type == AttentionType.ENCODER_DECODER:
                raise NotImplementedError
            else:
                raise ValueError(
                    f"Unknown attention type: {attn_module.attn_type}")

        mamba_layers = get_layers_from_vllm_config(self.vllm_config,
                                                   MambaMixer2)
        if len(mamba_layers) > 0:
            if self.vllm_config.speculative_config is not None:
                raise NotImplementedError(
                    "Mamba with speculative decoding is not supported yet.")
            if not self.vllm_config.model_config.enforce_eager:
                raise NotImplementedError(
                    "Mamba with cuda graph is not supported yet.")
            if self.vllm_config.cache_config.enable_prefix_caching:
                raise NotImplementedError(
                    "Prefix caching is not supported for Mamba yet.")
            max_model_len = self.vllm_config.model_config.max_model_len
            # Set block_size to max_model_len, so that mamba model will always
            # have only one block in the KV cache.
            for layer_name, mamba_module in mamba_layers.items():
                kv_cache_spec[layer_name] = MambaSpec(
                    shapes=mamba_module.get_state_shape(),
                    dtype=self.kv_cache_dtype,
                    block_size=max_model_len)
        return kv_cache_spec<|MERGE_RESOLUTION|>--- conflicted
+++ resolved
@@ -743,30 +743,19 @@
                     builder,
                 )
 
-<<<<<<< HEAD
             ############################################################
             # Document-aware modification:
             # TODO: remove this once we have a better way of choosing when to use
             # document-aware flash attention.
             ############################################################
 
-            attn_metadata_i = (
-                self.attn_metadata_builders[kv_cache_group_id].build(
-                    num_reqs=num_reqs,
-                    num_actual_tokens=total_num_scheduled_tokens,
-                    max_query_len=max_num_scheduled_tokens,
-                    common_prefix_len=common_prefix_len,
-                    common_attn_metadata=common_attn_metadata,
+            attn_metadata_i = (builder.build(
+                common_prefix_len=common_prefix_len,
+                common_attn_metadata=common_attn_metadata,
                     token_document_ids=self.input_document_ids_cpu[:total_num_scheduled_tokens]
                 )
             )
-=======
-            attn_metadata_i = (builder.build(
-                common_prefix_len=common_prefix_len,
-                common_attn_metadata=common_attn_metadata,
-            ))
-
->>>>>>> 26d34eb6
+
             for layer_name in kv_cache_group_spec.layer_names:
                 attn_metadata[layer_name] = attn_metadata_i
 
@@ -1378,17 +1367,12 @@
             intermediate_tensors = self.sync_and_slice_intermediate_tensors(
                 num_input_tokens, intermediate_tensors, True)
 
-<<<<<<< HEAD
-        print("execute after sync and slice intermediate tensors")
-        # Run the decoder.
-=======
         # Some attention backends only support CUDA Graphs in pure decode.
         # If attention doesn't support CUDA Graphs for this batch, but we
         # compiled with full CUDA graphs, we have to skip them entirely.
         skip_cuda_graphs = self.full_cuda_graph and not attention_cuda_graphs
 
         # Run the model.
->>>>>>> 26d34eb6
         # Use persistent buffers for CUDA graphs.
         with set_forward_context(
                 attn_metadata,
@@ -1487,6 +1471,10 @@
             output_token_document_ids = torch.ones_like(output_token_ids, dtype=torch.int32)
             sampler_output.sampled_token_ids = output_token_ids
             sampler_output.sampled_token_document_ids = output_token_document_ids
+
+        num_nans_in_logits = {}
+        if envs.VLLM_COMPUTE_NANS_IN_LOGITS:
+            num_nans_in_logits = self._get_nans_in_logits(logits)
 
         num_nans_in_logits = {}
         if envs.VLLM_COMPUTE_NANS_IN_LOGITS:
@@ -2302,42 +2290,6 @@
         for i, kv_cache_group_spec in enumerate(
                 kv_cache_config.kv_cache_groups):
             kv_cache_spec = kv_cache_group_spec.kv_cache_spec
-<<<<<<< HEAD
-            if not isinstance(kv_cache_spec, AttentionSpec):
-                raise NotImplementedError(
-                    "Only AttentionSpec is supported for now.")
-            attn_backend_i = get_attn_backend(
-                kv_cache_spec.head_size,
-                self.dtype,
-                kv_cache_spec.dtype,
-                kv_cache_spec.block_size,
-                self.model_config.is_attention_free,
-                use_mla=kv_cache_spec.use_mla,
-            )
-
-            if attn_backend_i is None:
-                error_msg = (
-                    f"Error with get_attn_backend: {kv_cache_spec.head_size=}, "
-                    f"{self.dtype=}, {kv_cache_spec.dtype=}, "
-                    f"{kv_cache_spec.block_size=}, "
-                    f"{self.model_config.is_attention_free=}, "
-                    f"{kv_cache_spec.use_mla=}")
-                logger.error(error_msg)
-                raise NotImplementedError(
-                    "Non-Attention backend is not supported by V1 "
-                    "GPUModelRunner.")
-
-            if self.vllm_config.compilation_config.full_cuda_graph:
-                attn_backend_name = attn_backend_i.__name__
-                flash_attn_version = get_flash_attn_version()
-                if attn_backend_name != "FlashAttentionBackend" or \
-                    flash_attn_version != 3:
-                    raise ValueError(
-                        f"full_cuda_graph is only supported with "
-                        f"FA3. Current attention backend is "
-                        f"{attn_backend_name}, FlashAttention version is "
-                        f"{flash_attn_version}.")
-=======
             if isinstance(kv_cache_spec, AttentionSpec):
                 attn_backend_i = get_attn_backend(
                     kv_cache_spec.head_size,
@@ -2363,7 +2315,6 @@
             else:
                 raise ValueError(
                     f"Unknown KV cache spec type: {type(kv_cache_spec)}")
->>>>>>> 26d34eb6
 
             block_table_i = self.input_batch.block_table[i]
             attn_metadata_builder_i = attn_backend_i.get_builder_cls()(
