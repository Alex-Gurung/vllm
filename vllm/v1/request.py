# SPDX-License-Identifier: Apache-2.0
# SPDX-FileCopyrightText: Copyright contributors to the vLLM project

import enum
import time
from typing import TYPE_CHECKING, Any, Optional, Union

from vllm.multimodal.inputs import MultiModalKwargs, PlaceholderRange
from vllm.pooling_params import PoolingParams
from vllm.sampling_params import SamplingParams
from vllm.utils import is_list_of
from vllm.v1.engine import (EngineCoreEvent, EngineCoreEventType,
                            EngineCoreRequest, FinishReason)
from vllm.v1.structured_output.request import StructuredOutputRequest
from vllm.v1.utils import ConstantList

if TYPE_CHECKING:
    from vllm.lora.request import LoRARequest


class Request:

    def __init__(
        self,
        request_id: str,
        prompt_token_ids: list[int],
        prompt_token_document_ids: Optional[list[int]],
        multi_modal_inputs: Optional[list[MultiModalKwargs]],
        multi_modal_hashes: Optional[list[str]],
        multi_modal_placeholders: Optional[list[PlaceholderRange]],
        sampling_params: Optional[SamplingParams],
        pooling_params: Optional[PoolingParams],
        eos_token_id: Optional[int],
        client_index: int = 0,
        arrival_time: Optional[float] = None,
        lora_request: Optional["LoRARequest"] = None,
        structured_output_request: Optional["StructuredOutputRequest"] = None,
        cache_salt: Optional[str] = None,
        priority: int = 0,
    ) -> None:
        self.request_id = request_id
        self.client_index = client_index
        self.priority = priority
        self.sampling_params = sampling_params
        self.pooling_params = pooling_params
        # Because of LoRA, the eos token id can be different for each request.
        self.eos_token_id = eos_token_id
        self.lora_request = lora_request
        self.structured_output_request = structured_output_request
        self.arrival_time = arrival_time if arrival_time is not None else \
            time.time()

        self.status = RequestStatus.WAITING
        if sampling_params and sampling_params.guided_decoding is not None:
            self.status = RequestStatus.WAITING_FOR_FSM
        self.events: list[EngineCoreEvent] = []
        self.stop_reason: Union[int, str, None] = None

        # P/D: Connector-specific KV transfer parameters.
        self.kv_transfer_params: Optional[dict[str, Any]] = None

        if pooling_params is not None:
            self.max_tokens = 1
        elif sampling_params is not None:
            assert sampling_params.max_tokens is not None
            self.max_tokens = sampling_params.max_tokens
            if sampling_params.guided_decoding is not None:
                self.status = RequestStatus.WAITING_FOR_FSM

            if sampling_params.extra_args is not None:
                self.kv_transfer_params = \
                    sampling_params.extra_args.get("kv_transfer_params")
        else:
            raise ValueError(
                "sampling_params and pooling_params can't both be unset")

        self.prompt_token_ids = prompt_token_ids
        self.prompt_token_document_ids = prompt_token_document_ids
        self.num_prompt_tokens = len(self.prompt_token_ids)
        self._output_token_ids: list[int] = []
        self._output_token_document_ids: list[int] = []
        self._all_token_ids: list[int] = self.prompt_token_ids.copy()
<<<<<<< HEAD
        if self.prompt_token_document_ids is not None:
            self._all_token_document_ids: list[int] = self.prompt_token_document_ids.copy()
        else:
            self._all_token_document_ids: list[int] = []
=======
        self.num_output_placeholders = 0  # Used in async scheduling.
>>>>>>> 8d0a01a5
        self.spec_token_ids: list[int] = []
        self.num_computed_tokens = 0
        self.cache_salt: Optional[str] = cache_salt

        # Multi-modal related
        self.mm_positions = multi_modal_placeholders or []
        self.mm_inputs = multi_modal_inputs or []
        self.mm_hashes: list[str] = multi_modal_hashes or []
        self.num_encoder_inputs = len(self.mm_inputs)
        self.has_encoder_inputs = self.num_encoder_inputs > 0

        # Sanity check
        assert len(self.mm_inputs) == len(self.mm_positions)
        if self.mm_hashes:
            assert len(self.mm_inputs) == len(self.mm_hashes)

        # Read-only views
        # Prevent directly appending to these lists since
        # they should also be updated simultaneously.
        self.output_token_ids = ConstantList(self._output_token_ids)
        self.all_token_ids = ConstantList(self._all_token_ids)
        self.output_token_document_ids = ConstantList(self._output_token_document_ids)
        self.all_token_document_ids = ConstantList(self._all_token_document_ids)

        # State
        # The number of tokens with prefix cache hits.
        self.num_cached_tokens = -1

        # The number of NaNs in logits. A value greater than 0
        # indicates that the output is corrupted
        self.num_nans_in_logits = 0

    @classmethod
    def from_engine_core_request(cls, request: EngineCoreRequest) -> "Request":
        if request.mm_inputs is not None:
            assert isinstance(request.mm_inputs, list)
            assert is_list_of(request.mm_inputs, MultiModalKwargs), (
                "mm_inputs was not updated in EngineCore.add_request")

        return cls(
            request_id=request.request_id,
            client_index=request.client_index,
            prompt_token_ids=request.prompt_token_ids,
            prompt_token_document_ids=request.prompt_token_document_ids,
            multi_modal_inputs=request.mm_inputs,
            multi_modal_hashes=request.mm_hashes,
            multi_modal_placeholders=request.mm_placeholders,
            sampling_params=request.sampling_params,
            pooling_params=request.pooling_params,
            eos_token_id=request.eos_token_id,
            arrival_time=request.arrival_time,
            lora_request=request.lora_request,
            structured_output_request=StructuredOutputRequest(
                sampling_params=request.sampling_params) \
                    if request.sampling_params else None,
            cache_salt=request.cache_salt,
            priority=request.priority,
        )

    def append_output_token_ids(
        self,
        token_ids: Union[int, list[int]],
        token_document_ids: Optional[Union[int, list[int]]] = None,
    ) -> None:
        if isinstance(token_ids, int):
            self._output_token_ids.append(token_ids)
            self._all_token_ids.append(token_ids)
            if token_document_ids is not None:
                self._output_token_document_ids.append(token_document_ids)
                self._all_token_document_ids.append(token_document_ids)
        else:
            self._output_token_ids.extend(token_ids)
            self._all_token_ids.extend(token_ids)
            if token_document_ids is not None:
                self._output_token_document_ids.extend(token_document_ids)
                self._all_token_document_ids.extend(token_document_ids)

    @property
    def is_output_corrupted(self) -> bool:
        return self.num_nans_in_logits > 0

    @property
    def num_tokens(self) -> int:
        return len(self._all_token_ids)

    @property
    def num_tokens_with_spec(self) -> int:
        return len(self._all_token_ids) + len(self.spec_token_ids)

    @property
    def num_output_tokens(self) -> int:
        return len(self._output_token_ids)

    def is_finished(self) -> bool:
        return RequestStatus.is_finished(self.status)

    def get_finished_reason(self) -> Union[FinishReason, None]:
        return RequestStatus.get_finished_reason(self.status)

    def get_num_encoder_tokens(self, input_id: int) -> int:
        assert input_id < len(self.mm_positions)
        num_tokens = self.mm_positions[input_id].length
        return num_tokens

    @property
    def use_structured_output(self) -> bool:
        return self.sampling_params is not None and \
            self.sampling_params.guided_decoding is not None

    def record_event(
        self,
        event_type: EngineCoreEventType,
        timestamp: Optional[float] = None,
    ) -> None:
        self.events.append(EngineCoreEvent.new_event(event_type, timestamp))

    def take_events(self) -> Optional[list[EngineCoreEvent]]:
        if not self.events:
            return None
        events, self.events = self.events, []
        return events


class RequestStatus(enum.IntEnum):
    """Status of a request."""
    WAITING = enum.auto()
    WAITING_FOR_FSM = enum.auto()
    WAITING_FOR_REMOTE_KVS = enum.auto()
    RUNNING = enum.auto()
    PREEMPTED = enum.auto()
    # Note: anything after PREEMPTED will be considered
    # as a finished status.
    FINISHED_STOPPED = enum.auto()
    FINISHED_LENGTH_CAPPED = enum.auto()
    FINISHED_ABORTED = enum.auto()
    FINISHED_IGNORED = enum.auto()

    def __str__(self):
        return self.name

    @staticmethod
    def is_finished(status: "RequestStatus") -> bool:
        return status > RequestStatus.PREEMPTED

    @staticmethod
    def get_finished_reason(
            status: "RequestStatus") -> Union[FinishReason, None]:
        return _FINISHED_REASON_MAP.get(status)


# Mapping of finished statuses to their finish reasons.
# NOTE: The ignored requests are the requests whose prompt lengths
# are longer than the model's length cap. Therefore, the stop
# reason should also be "length" as in OpenAI API.
_FINISHED_REASON_MAP = {
    RequestStatus.FINISHED_STOPPED: FinishReason.STOP,
    RequestStatus.FINISHED_LENGTH_CAPPED: FinishReason.LENGTH,
    RequestStatus.FINISHED_ABORTED: FinishReason.ABORT,
    RequestStatus.FINISHED_IGNORED: FinishReason.LENGTH,
}<|MERGE_RESOLUTION|>--- conflicted
+++ resolved
@@ -80,14 +80,11 @@
         self._output_token_ids: list[int] = []
         self._output_token_document_ids: list[int] = []
         self._all_token_ids: list[int] = self.prompt_token_ids.copy()
-<<<<<<< HEAD
+        self.num_output_placeholders = 0  # Used in async scheduling.
         if self.prompt_token_document_ids is not None:
             self._all_token_document_ids: list[int] = self.prompt_token_document_ids.copy()
         else:
             self._all_token_document_ids: list[int] = []
-=======
-        self.num_output_placeholders = 0  # Used in async scheduling.
->>>>>>> 8d0a01a5
         self.spec_token_ids: list[int] = []
         self.num_computed_tokens = 0
         self.cache_salt: Optional[str] = cache_salt
