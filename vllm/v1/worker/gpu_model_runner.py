--- conflicted
+++ resolved
@@ -485,23 +485,6 @@
 
             # Update the cached states.
             req_state.num_computed_tokens = num_computed_tokens
-<<<<<<< HEAD
-            # Add the sampled token(s) from the previous step (if any).
-            # This doesn't include "unverified" tokens like spec decode tokens.
-            num_new_tokens = (num_computed_tokens +
-                              len(req_data.new_token_ids) -
-                              req_state.num_tokens)
-            if num_new_tokens == 1:
-                # Avoid slicing list in most common case.
-                req_state.output_token_ids.append(req_data.new_token_ids[-1])
-                if req_data.new_token_document_ids is not None and len(req_data.new_token_document_ids) > 0:
-                    req_state.output_token_document_ids.append(req_data.new_token_document_ids[-1])
-            elif num_new_tokens > 0:
-                req_state.output_token_ids.extend(
-                    req_data.new_token_ids[-num_new_tokens:])
-                req_state.output_token_document_ids.extend(
-                    req_data.new_token_document_ids[-num_new_tokens:])
-=======
 
             if not is_last_rank:
                 # When using PP, the scheduler sends the sampled tokens back,
@@ -515,11 +498,14 @@
                 if num_new_tokens == 1:
                     # Avoid slicing list in most common case.
                     req_state.output_token_ids.append(new_token_ids[-1])
-                elif num_new_tokens > 0:
+                    if req_data.new_token_document_ids is not None and len(req_data.new_token_document_ids) > 0:
+                        req_state.output_token_document_ids.append(req_data.new_token_document_ids[-1])
+            elif num_new_tokens > 0:
                     req_state.output_token_ids.extend(
                         new_token_ids[-num_new_tokens:])
 
->>>>>>> 110df743
+                req_state.output_token_document_ids.extend(
+                    req_data.new_token_document_ids[-num_new_tokens:])
             # Update the block IDs.
             if not resumed_from_preemption:
                 # Append the new blocks to the existing block IDs.
@@ -542,23 +528,6 @@
             # Update the persistent batch.
             self.input_batch.num_computed_tokens_cpu[req_index] = (
                 num_computed_tokens)
-<<<<<<< HEAD
-            self.input_batch.block_table.append_row(req_data.new_block_ids,
-                                                    req_index)
-            # Add new_token_ids to token_ids_cpu.
-            start_token_index = num_computed_tokens
-            end_token_index = num_computed_tokens + len(req_data.new_token_ids)
-            self.input_batch.token_ids_cpu[
-                req_index,
-                start_token_index:end_token_index] = req_data.new_token_ids
-            
-            if req_data.new_token_document_ids is not None and len(req_data.new_token_document_ids) > 0:
-                self.input_batch.token_document_ids_cpu[
-                    req_index,
-                    start_token_index:end_token_index] = req_data.new_token_document_ids
-            
-            self.input_batch.num_tokens_no_spec[req_index] = end_token_index
-=======
             self.input_batch.block_table.append_row(new_block_ids, req_index)
 
             # For the last rank, we don't need to update the token_ids_cpu
@@ -570,11 +539,16 @@
                 self.input_batch.token_ids_cpu[
                     req_index,
                     start_token_index:end_token_index] = new_token_ids
-                self.input_batch.num_tokens_no_spec[
+                
+            if req_data.new_token_document_ids is not None and len(req_data.new_token_document_ids) > 0:
+                self.input_batch.token_document_ids_cpu[
+                    req_index,
+                    start_token_index:end_token_index] = req_data.new_token_document_ids
+            
+            self.input_batch.num_tokens_no_spec[
                     req_index] = end_token_index
-                self.input_batch.num_tokens[req_index] = end_token_index
-
->>>>>>> 110df743
+            self.input_batch.num_tokens[req_index] = end_token_index
+
             # Add spec_token_ids to token_ids_cpu.
             spec_token_ids = (
                 scheduler_output.scheduled_spec_decode_tokens.get(req_id, ()))
@@ -1579,10 +1553,7 @@
         # Mask out the sampled tokens that should not be sampled.
         for i in discard_sampled_tokens_req_indices:
             valid_sampled_token_ids[i].clear()
-<<<<<<< HEAD
             valid_sampled_token_document_ids[i].clear()
-=======
-
         # Cache the sampled tokens in the model runner, so that the scheduler
         # doesn't need to send them back.
         # NOTE(woosuk): As an exception, when using PP, the scheduler sends
@@ -1607,7 +1578,6 @@
             req_state = self.requests[req_id]
             req_state.output_token_ids.extend(sampled_ids)
 
->>>>>>> 110df743
         if not self.speculative_config:
             # Speculative decoding is not enabled.
             spec_token_ids = None
@@ -1682,12 +1652,8 @@
             assert isinstance(self.drafter, EagleProposer)
             # TODO(woosuk): Refactor the loop.
             next_token_ids: list[int] = []
-<<<<<<< HEAD
             next_token_document_ids: list[int] = []
-            for i, token_ids in enumerate(valid_sampled_token_ids):
-=======
             for i, token_ids in enumerate(sampled_token_ids):
->>>>>>> 110df743
                 if token_ids:
                     # Common case.
                     next_token_id = token_ids[-1]
@@ -1772,28 +1738,7 @@
                 sampling_metadata=sampling_metadata,
             )
             spec_token_ids = draft_token_ids.tolist()
-<<<<<<< HEAD
-
-        # Clear KVConnector state after all KVs are generated.
-        if has_kv_transfer_group():
-            get_kv_transfer_group().clear_connector_metadata()
-
-        return ModelRunnerOutput(
-            req_ids=self.input_batch.req_ids,
-            req_id_to_index=self.input_batch.req_id_to_index,
-            sampled_token_ids=valid_sampled_token_ids,
-            sampled_token_document_ids=valid_sampled_token_document_ids,
-            spec_token_ids=spec_token_ids,
-            logprobs=logprobs_lists,
-            prompt_logprobs_dict=prompt_logprobs_dict,
-            pooler_output=[],
-            finished_sending=finished_sending,
-            finished_recving=finished_recving,
-            num_nans_in_logits=num_nans_in_logits,
-        )
-=======
         return spec_token_ids
->>>>>>> 110df743
 
     def kv_connector_no_forward(
             self, scheduler_output: "SchedulerOutput") -> ModelRunnerOutput:
@@ -2222,12 +2167,7 @@
             presence_penalties=dummy_tensors(0.1),
             repetition_penalties=dummy_tensors(0.1),
             output_token_ids=[[] for _ in range(num_reqs)],
-<<<<<<< HEAD
             output_token_document_ids=[[] for _ in range(num_reqs)],
-            min_tokens={},
-            logit_bias=[None for _ in range(num_reqs)],
-=======
->>>>>>> 110df743
             allowed_token_ids_mask=None,
             bad_words_token_ids={},
             logitsprocs=LogitsProcessorManager(),
