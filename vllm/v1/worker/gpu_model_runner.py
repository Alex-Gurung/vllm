# SPDX-License-Identifier: Apache-2.0
# SPDX-FileCopyrightText: Copyright contributors to the vLLM project

import gc
import time
from contextlib import contextmanager
from typing import TYPE_CHECKING, Any, Optional, Union, cast

import numpy as np
import torch
import torch.distributed
import torch.nn as nn
from tqdm import tqdm

import vllm.envs as envs
from vllm.attention import AttentionType, get_attn_backend
from vllm.attention.backends.abstract import AttentionBackend
from vllm.attention.layer import Attention
from vllm.compilation.counter import compilation_counter
from vllm.config import (CompilationLevel, VllmConfig,
                         get_layers_from_vllm_config, update_config)
from vllm.distributed.eplb.eplb_state import EplbState
from vllm.distributed.kv_transfer import (get_kv_transfer_group,
                                          has_kv_transfer_group)
from vllm.distributed.parallel_state import (
    get_pp_group, get_tp_group, graph_capture, is_global_first_rank,
    prepare_communication_buffer_for_model)
from vllm.forward_context import DPMetadata, set_forward_context
from vllm.logger import init_logger
from vllm.model_executor.layers.mamba.mamba_mixer2 import MambaBase
from vllm.model_executor.layers.rotary_embedding import MRotaryEmbedding
from vllm.model_executor.model_loader import TensorizerLoader, get_model_loader
from vllm.model_executor.models.interfaces import (is_mixture_of_experts,
                                                   supports_transcription)
from vllm.model_executor.models.interfaces_base import (
    VllmModelForPooling, is_pooling_model, is_text_generation_model)
from vllm.multimodal import MULTIMODAL_REGISTRY
from vllm.multimodal.inputs import MultiModalKwargs, PlaceholderRange
from vllm.multimodal.utils import group_mm_inputs_by_modality
from vllm.pooling_params import PoolingParams
from vllm.sampling_params import SamplingType
from vllm.sequence import IntermediateTensors, PoolerOutput
from vllm.tasks import GenerationTask, PoolingTask, SupportedTask
from vllm.utils import (STR_DTYPE_TO_TORCH_DTYPE, DeviceMemoryProfiler,
                        GiB_bytes, LazyLoader, check_use_alibi, get_dtype_size,
                        is_pin_memory_available, round_up)
from vllm.v1.attention.backends.mamba_attn import Mamba2AttentionBackend
from vllm.v1.attention.backends.utils import (
    AttentionMetadataBuilder, CommonAttentionMetadata,
    make_local_attention_virtual_batches)
from vllm.v1.core.encoder_cache_manager import compute_encoder_budget
from vllm.v1.kv_cache_interface import (AttentionSpec,
                                        ChunkedLocalAttentionSpec,
                                        FullAttentionSpec, KVCacheConfig,
                                        KVCacheSpec, MambaSpec,
                                        SlidingWindowSpec)
from vllm.v1.outputs import (EMPTY_MODEL_RUNNER_OUTPUT, LogprobsTensors,
                             ModelRunnerOutput)
from vllm.v1.pool.metadata import PoolingMetadata
from vllm.v1.sample.metadata import SamplingMetadata
from vllm.v1.sample.rejection_sampler import RejectionSampler
from vllm.v1.sample.sampler import Sampler
from vllm.v1.spec_decode.eagle import EagleProposer
from vllm.v1.spec_decode.medusa import MedusaProposer
from vllm.v1.spec_decode.metadata import SpecDecodeMetadata
from vllm.v1.spec_decode.ngram_proposer import NgramProposer
from vllm.v1.worker.gpu_input_batch import CachedRequestState, InputBatch
from vllm.v1.worker.kv_connector_model_runner_mixin import (
    KVConnectorModelRunnerMixin)
from vllm.v1.worker.lora_model_runner_mixin import LoRAModelRunnerMixin

from ..sample.logits_processor import LogitsProcessorManager
from .utils import (bind_kv_cache, gather_mm_placeholders,
                    initialize_kv_cache_for_kv_sharing,
                    sanity_check_mm_encoder_outputs, scatter_mm_placeholders)

if TYPE_CHECKING:
    import xgrammar as xgr
    import xgrammar.kernels.apply_token_bitmask_inplace_torch_compile as xgr_torch_compile  # noqa: E501

    from vllm.model_executor.model_loader.tensorizer import TensorizerConfig
    from vllm.v1.core.sched.output import SchedulerOutput
else:
    xgr = LazyLoader("xgr", globals(), "xgrammar")
    xgr_torch_compile = LazyLoader(
        "xgr_torch_compile", globals(),
        "xgrammar.kernels.apply_token_bitmask_inplace_torch_compile")

logger = init_logger(__name__)


class GPUModelRunner(LoRAModelRunnerMixin, KVConnectorModelRunnerMixin):

    def __init__(
        self,
        vllm_config: VllmConfig,
        device: torch.device,
    ):
        self.vllm_config = vllm_config
        self.model_config = vllm_config.model_config
        self.cache_config = vllm_config.cache_config
        self.compilation_config = vllm_config.compilation_config
        self.lora_config = vllm_config.lora_config
        self.load_config = vllm_config.load_config
        self.parallel_config = vllm_config.parallel_config
        self.scheduler_config = vllm_config.scheduler_config
        self.speculative_config = vllm_config.speculative_config
        self.observability_config = vllm_config.observability_config

        from vllm.model_executor.models.utils import set_cpu_offload_max_bytes
        set_cpu_offload_max_bytes(
            int(self.cache_config.cpu_offload_gb * 1024**3))

        model_config = self.model_config
        cache_config = self.cache_config
        scheduler_config = self.scheduler_config
        parallel_config = self.parallel_config
        self.device = device
        self.pin_memory = is_pin_memory_available()
        self.dtype = self.model_config.dtype
        if cache_config.cache_dtype == "auto":
            self.kv_cache_dtype = self.dtype
        else:
            self.kv_cache_dtype = STR_DTYPE_TO_TORCH_DTYPE[
                cache_config.cache_dtype]

        self.is_multimodal_model = model_config.is_multimodal_model
        self.is_pooling_model = model_config.pooler_config is not None
        self.is_encoder_only_model = False
        self.model_supports_multimodal_raw_input = (
            model_config.model_supports_multimodal_raw_input)
        self.max_model_len = model_config.max_model_len
        self.max_num_tokens = scheduler_config.max_num_batched_tokens
        self.max_num_reqs = scheduler_config.max_num_seqs

        # Model-related.
        self.num_query_heads = model_config.get_num_attention_heads(
            parallel_config)
        self.hidden_size = model_config.get_hidden_size()
        self.attention_chunk_size = model_config.attention_chunk_size

        self.cascade_attn_enabled = not self.model_config.disable_cascade_attn

        # Multi-modal data support
        self.mm_registry = MULTIMODAL_REGISTRY
        self.uses_mrope = model_config.uses_mrope

        encoder_compute_budget, encoder_cache_size = compute_encoder_budget(
            model_config=model_config,
            scheduler_config=scheduler_config,
            mm_registry=self.mm_registry,
        )
        self.max_num_encoder_input_tokens = encoder_compute_budget
        self.encoder_cache_size = encoder_cache_size

        # Sampler
        self.sampler = Sampler(logprobs_mode=self.model_config.logprobs_mode)

        self.eplb_state: Optional[EplbState] = None
        """
        State of the expert parallelism load balancer.

        Will be lazily initialized when the model is loaded.
        """

        # Lazy initializations
        # self.model: nn.Module  # Set after load_model
        # Initialize in initialize_kv_cache
        self.kv_caches: list[torch.Tensor] = []
        self.attn_metadata_builders: list[AttentionMetadataBuilder] = []
        self.attn_backends: list[type[AttentionBackend]] = []
        # self.kv_cache_config: KVCacheConfig

        # req_id -> (input_id -> encoder_output)
        self.encoder_cache: dict[str, dict[int, torch.Tensor]] = {}

        self.use_aux_hidden_state_outputs = False
        # Set up speculative decoding.
        # NOTE(Jiayi): currently we put the entire draft model on
        # the last PP rank. This is not ideal if there are many
        # layers in the draft model.
        if self.speculative_config and get_pp_group().is_last_rank:
            if self.speculative_config.method == "ngram":
                self.drafter = NgramProposer(self.vllm_config)
            elif self.speculative_config.use_eagle():
                self.drafter = EagleProposer(self.vllm_config, self.device,
                                             self)  # type: ignore
                if self.speculative_config.method == "eagle3":
                    self.use_aux_hidden_state_outputs = True
            elif self.speculative_config.method == "medusa":
                self.drafter = MedusaProposer(
                    vllm_config=self.vllm_config,
                    device=self.device)  # type: ignore
            else:
                raise ValueError("Unknown speculative decoding method: "
                                 f"{self.speculative_config.method}")
            self.rejection_sampler = RejectionSampler()

        # Request states.
        self.requests: dict[str, CachedRequestState] = {}

        # Input Batch
        # NOTE(Chen): Ideally, we should initialize the input batch inside
        # `initialize_kv_cache` based on the kv cache config. However, as in
        # https://github.com/vllm-project/vllm/pull/18298, due to some unknown
        # reasons, we have to initialize the input batch before `load_model`,
        # quantization + weight offloading will fail otherwise. As a temporary
        # solution, we initialize the input batch here, and re-initialize it
        # in `initialize_kv_cache` if the block_sizes here is different from
        # the block_sizes in the kv cache config.
        self.input_batch = InputBatch(
            max_num_reqs=self.max_num_reqs,
            max_model_len=self.max_model_len,
            max_num_batched_tokens=self.max_num_tokens,
            device=self.device,
            pin_memory=self.pin_memory,
            vocab_size=self.model_config.get_vocab_size(),
            block_sizes=[self.cache_config.block_size],
            is_spec_decode=bool(self.vllm_config.speculative_config),
        )

        self.use_cuda_graph = (
            self.vllm_config.compilation_config.level
            == CompilationLevel.PIECEWISE
            and self.vllm_config.compilation_config.use_cudagraph
            and not self.model_config.enforce_eager)
        # TODO(woosuk): Provide an option to tune the max cudagraph batch size.
        # The convention is different.
        # self.cudagraph_batch_sizes sorts in ascending order.
        # The batch sizes in the config are in descending order.
        self.cudagraph_batch_sizes = list(
            reversed(self.compilation_config.cudagraph_capture_sizes))

        self.full_cuda_graph = self.compilation_config.full_cuda_graph

        # Cache the device properties.
        self._init_device_properties()

        # Persistent buffers for CUDA graphs.
        self.input_ids = torch.zeros(self.max_num_tokens,
                                     dtype=torch.int32,
                                     device=self.device)
        self.positions = torch.zeros(self.max_num_tokens,
                                     dtype=torch.int64,
                                     device=self.device)
        self.query_start_loc = torch.zeros(self.max_num_reqs + 1,
                                           dtype=torch.int32,
                                           device=self.device)
        self.seq_lens = torch.zeros(self.max_num_reqs,
                                    dtype=torch.int32,
                                    device=self.device)
        self.slot_mapping = torch.zeros(self.max_num_tokens,
                                        dtype=torch.int64,
                                        device=self.device)

        # None in the first PP rank. The rest are set after load_model.
        self.intermediate_tensors: Optional[IntermediateTensors] = None

        # Only relevant for models using M-RoPE (e.g, Qwen2-VL)
        if self.uses_mrope:
            # NOTE: `mrope_positions` is implemented with one additional dummy
            # position on purpose to make it non-contiguous so that it can work
            # with torch compile.
            # See detailed explanation in https://github.com/vllm-project/vllm/pull/12128#discussion_r1926431923

            # NOTE: When M-RoPE is enabled, position ids are 3D regardless of
            # the modality of inputs. For text-only inputs, each dimension has
            # identical position IDs, making M-RoPE functionally equivalent to
            # 1D-RoPE.
            # See page 5 of https://arxiv.org/abs/2409.12191
            self.mrope_positions = torch.zeros((3, self.max_num_tokens + 1),
                                               dtype=torch.int64,
                                               device=self.device)
            self.mrope_positions_cpu = torch.zeros(
                (3, self.max_num_tokens + 1),
                dtype=torch.int64,
                device="cpu",
                pin_memory=self.pin_memory)
            self.mrope_positions_np = self.mrope_positions_cpu.numpy()

        # Only relevant for models using ALiBi (e.g, MPT)
        self.use_alibi = check_use_alibi(model_config)

        self.inputs_embeds = torch.zeros(
            (self.max_num_tokens, self.hidden_size),
            dtype=self.dtype,
            device=self.device)

        # OPTIMIZATION: Cache the tensors rather than creating them every step.
        # Keep in int64 to avoid overflow with long context
        self.arange_np = np.arange(max(self.max_num_reqs + 1,
                                       self.max_model_len,
                                       self.max_num_tokens),
                                   dtype=np.int64)
        # NOTE(woosuk): These tensors are "stateless", i.e., they are literally
        # a faster version of creating a new tensor every time. Thus, we should
        # not make any assumptions about the values in these tensors.
        self.input_ids_cpu = torch.zeros(self.max_num_tokens,
                                         dtype=torch.int32,
                                         device="cpu",
                                         pin_memory=self.pin_memory)
        self.positions_cpu = torch.zeros(self.max_num_tokens,
                                         dtype=torch.int64,
                                         device="cpu",
                                         pin_memory=self.pin_memory)
        self.positions_np = self.positions_cpu.numpy()
        self.query_start_loc_cpu = torch.zeros(self.max_num_reqs + 1,
                                               dtype=torch.int32,
                                               device="cpu",
                                               pin_memory=self.pin_memory)
        self.query_start_loc_np = self.query_start_loc_cpu.numpy()
        self.seq_lens_cpu = torch.zeros(self.max_num_reqs,
                                        dtype=torch.int32,
                                        device="cpu",
                                        pin_memory=self.pin_memory)
        self.seq_lens_np = self.seq_lens_cpu.numpy()

        # Layer pairings for cross-layer KV sharing.
        # If an Attention layer `layer_name` is in the keys of this dict, it
        # means this layer will perform attention using the keys and values
        # from the KV cache of `shared_kv_cache_layers[layer_name]`.
        self.shared_kv_cache_layers: dict[str, str] = {}

    def _may_reorder_batch(self, scheduler_output: "SchedulerOutput") -> None:
        """
        Update the order of requests in the batch based on the attention
        backend's needs. For example, some attention backends (namely MLA) may
        want to separate requests based on if the attention computation will be
        compute-bound or memory-bound.

        Args:
            scheduler_output: The scheduler output.
        """
        # Attention free models have zero kv_cache_goups, however models
        # like Mamba are also attention free but use the kv_cache for
        # keeping its internal state. This is why we check the number
        # of kv_cache groups instead of solely checking
        # for self.model_config.is_attention_free.
        if len(self.kv_cache_config.kv_cache_groups) == 0:
            return

        self.attn_metadata_builders[0].reorder_batch(self.input_batch,
                                                     scheduler_output)

        # For models with multiple KV cache groups, the groups should agree on
        # the same order of requests. We ensure this by only allowing the first
        # group to reorder the batch and asserting that all other groups do not
        # reorder the batch.
        # TODO(tdoublep): make this more flexible so that any group can
        # re-order the batch (not only the first).
        # TODO(tdoublep): verify this during engine init instead of at runtime
        for i in range(1, len(self.kv_cache_config.kv_cache_groups)):
            batch_reordered = self.attn_metadata_builders[i].reorder_batch(
                self.input_batch, scheduler_output)
            assert not batch_reordered

    # Note: used for model runner override.
    def _init_device_properties(self) -> None:
        """Initialize attributes from torch.cuda.get_device_properties
        """
        self.device_properties = torch.cuda.get_device_properties(self.device)
        self.num_sms = self.device_properties.multi_processor_count

    # Note: used for model runner override.
    def _sync_device(self) -> None:
        torch.cuda.synchronize()

    def _update_states(self, scheduler_output: "SchedulerOutput") -> None:
        """Update the cached states and the persistent batch with the scheduler
        output.

        The updated states are used by the `_prepare_inputs` function to create
        the input GPU tensors for the model.

        The SamplingMetadata is updated and copied to the GPU if there is a
        new/resumed/paused/finished request in the batch.
        """
        # Remove finished requests from the cached states.
        for req_id in scheduler_output.finished_req_ids:
            self.requests.pop(req_id, None)
            self.encoder_cache.pop(req_id, None)
        # Remove the finished requests from the persistent batch.
        # NOTE(woosuk): There could be an edge case where finished_req_ids and
        # scheduled_req_ids overlap. This happens when a request is aborted and
        # then resubmitted with the same ID. In this case, we treat them as two
        # distinct requests - clearing the cached states for the first request
        # and handling the second as a new request.
        for req_id in scheduler_output.finished_req_ids:
            self.input_batch.remove_request(req_id)

        # Free the cached encoder outputs.
        for req_id, input_id in scheduler_output.free_encoder_input_ids:
            encoder_outputs = self.encoder_cache.get(req_id)
            if encoder_outputs is not None:
                encoder_outputs.pop(input_id, None)
                if not encoder_outputs:
                    self.encoder_cache.pop(req_id, None)

        # Remove the unscheduled requests from the persistent batch.
        # NOTE(woosuk): The unscheduled requests are either preempted requests
        # or running requests that are not scheduled in this step. We remove
        # them from the persistent batch but keep their cached states since
        # they will be scheduled again sometime in the future.
        scheduled_req_ids = scheduler_output.num_scheduled_tokens.keys()
        cached_req_ids = self.input_batch.req_id_to_index.keys()
        unscheduled_req_ids = cached_req_ids - scheduled_req_ids
        # NOTE(woosuk): The persistent batch optimization assumes that
        # consecutive batches contain mostly the same requests. If batches
        # have low request overlap (e.g., alternating between two distinct
        # sets of requests), this optimization becomes very inefficient.
        for req_id in unscheduled_req_ids:
            self.input_batch.remove_request(req_id)

        req_ids_to_add: list[str] = []
        # Add new requests to the cached states.
        for new_req_data in scheduler_output.scheduled_new_reqs:
            req_id = new_req_data.req_id
            sampling_params = new_req_data.sampling_params
            pooling_params = new_req_data.pooling_params

            if sampling_params and \
                sampling_params.sampling_type == SamplingType.RANDOM_SEED:
                generator = torch.Generator(device=self.device)
                generator.manual_seed(sampling_params.seed)
            else:
                generator = None

            if pooling_params:
                assert (task := pooling_params.task) is not None, (
                    "You did not set `task` in the API")

                model = cast(VllmModelForPooling, self.model)
                to_update = model.pooler.get_pooling_updates(task)
                to_update.apply(pooling_params)

            self.requests[req_id] = CachedRequestState(
                req_id=req_id,
                prompt_token_ids=new_req_data.prompt_token_ids,
                mm_inputs=new_req_data.mm_inputs,
                mm_positions=new_req_data.mm_positions,
                sampling_params=sampling_params,
                pooling_params=pooling_params,
                generator=generator,
                block_ids=new_req_data.block_ids,
                num_computed_tokens=new_req_data.num_computed_tokens,
                output_token_ids=[],
                lora_request=new_req_data.lora_request,
            )

            # Only relevant for models using M-RoPE (e.g, Qwen2-VL)
            if self.uses_mrope:
                image_grid_thw = []
                video_grid_thw = []
                second_per_grid_ts = []
                audio_feature_lengths = []
                use_audio_in_video = False
                for mm_input in self.requests[req_id].mm_inputs:
                    if mm_input.get("image_grid_thw") is not None:
                        image_grid_thw.extend(
                            mm_input["image_grid_thw"].tolist())
                    if mm_input.get("video_grid_thw") is not None:
                        video_grid_thw.extend(
                            mm_input["video_grid_thw"].tolist())
                    if mm_input.get("second_per_grid_ts") is not None:
                        second_per_grid_ts.extend(
                            mm_input["second_per_grid_ts"])
                    if mm_input.get("audio_feature_lengths") is not None:
                        audio_feature_lengths.extend(
                            mm_input["audio_feature_lengths"])
                    if mm_input.get("use_audio_in_video") is True:
                        use_audio_in_video = True

                hf_config = self.model_config.hf_config

                self.requests[req_id].mrope_positions, \
                    self.requests[req_id].mrope_position_delta = \
                    MRotaryEmbedding.get_input_positions_tensor(
                        self.requests[req_id].prompt_token_ids,
                        hf_config=hf_config,
                        image_grid_thw=image_grid_thw,
                        video_grid_thw=video_grid_thw,
                        second_per_grid_ts=second_per_grid_ts,
                        audio_feature_lengths=audio_feature_lengths,
                        use_audio_in_video=use_audio_in_video,
                    )

            req_ids_to_add.append(req_id)

        # Update the states of the running/resumed requests.
        is_last_rank = get_pp_group().is_last_rank
        req_data = scheduler_output.scheduled_cached_reqs
        for i, req_id in enumerate(req_data.req_ids):
            req_state = self.requests[req_id]
            num_computed_tokens = req_data.num_computed_tokens[i]
            new_block_ids = req_data.new_block_ids[i]
            resumed_from_preemption = req_data.resumed_from_preemption[i]

            # Update the cached states.
            req_state.num_computed_tokens = num_computed_tokens

            if not is_last_rank:
                # When using PP, the scheduler sends the sampled tokens back,
                # because there's no direct communication between the first-
                # stage worker and the last-stage worker.
                new_token_ids = req_data.new_token_ids[i]
                # Add the sampled token(s) from the previous step (if any).
                # This doesn't include "unverified" tokens like spec tokens.
                num_new_tokens = (num_computed_tokens + len(new_token_ids) -
                                  req_state.num_tokens)
                if num_new_tokens == 1:
                    # Avoid slicing list in most common case.
                    req_state.output_token_ids.append(new_token_ids[-1])
                elif num_new_tokens > 0:
                    req_state.output_token_ids.extend(
                        new_token_ids[-num_new_tokens:])

            # Update the block IDs.
            if not resumed_from_preemption:
                # Append the new blocks to the existing block IDs.
                for block_ids, new_ids in zip(req_state.block_ids,
                                              new_block_ids):
                    block_ids.extend(new_ids)
            else:
                # The request is resumed from preemption.
                # Replace the existing block IDs with the new ones.
                req_state.block_ids = new_block_ids

            req_index = self.input_batch.req_id_to_index.get(req_id)
            if req_index is None:
                # The request is not in the persistent batch.
                # The request was either preempted and resumed later, or was not
                # scheduled in the previous step and needs to be added again.
                req_ids_to_add.append(req_id)
                continue

            # Update the persistent batch.
            self.input_batch.num_computed_tokens_cpu[req_index] = (
                num_computed_tokens)
            self.input_batch.block_table.append_row(new_block_ids, req_index)

            # For the last rank, we don't need to update the token_ids_cpu
            # because the sampled tokens are already cached.
            if not is_last_rank:
                # Add new_token_ids to token_ids_cpu.
                start_token_index = num_computed_tokens
                end_token_index = num_computed_tokens + len(new_token_ids)
                self.input_batch.token_ids_cpu[
                    req_index,
                    start_token_index:end_token_index] = new_token_ids
                self.input_batch.num_tokens_no_spec[
                    req_index] = end_token_index
                self.input_batch.num_tokens[req_index] = end_token_index

            # Add spec_token_ids to token_ids_cpu.
            spec_token_ids = (
                scheduler_output.scheduled_spec_decode_tokens.get(req_id, ()))
            if spec_token_ids:
                num_spec_tokens = len(spec_token_ids)
                start_index = self.input_batch.num_tokens_no_spec[req_index]
                end_token_index = start_index + num_spec_tokens
                self.input_batch.token_ids_cpu[
                    req_index, start_index:end_token_index] = spec_token_ids
                # NOTE(woosuk): `num_tokens` here may include spec tokens.
                self.input_batch.num_tokens[req_index] += num_spec_tokens

        # Add the new or resumed requests to the persistent batch.
        # The smaller empty indices are filled first.
        for req_id in req_ids_to_add:
            req_state = self.requests[req_id]
            self.input_batch.add_request(req_state)

        # Condense the batched states if there are gaps left by removed requests
        self.input_batch.condense()
        # Allow attention backend to reorder the batch, potentially
        self._may_reorder_batch(scheduler_output)
        # Refresh batch metadata with any pending updates.
        self.input_batch.refresh_metadata()

    def _init_model_kwargs_for_multimodal_model(
        self,
        scheduler_output: Optional["SchedulerOutput"] = None,
        num_reqs: int = -1,
    ) -> dict[str, Any]:

        model_kwargs: dict[str, Any] = {}
        if self.model_supports_multimodal_raw_input:
            # This model requires the raw multimodal data in input.
            if scheduler_output:
                multi_modal_kwargs_list = []
                for req in scheduler_output.scheduled_new_reqs:
                    req_mm_inputs = req.mm_inputs
                    if not isinstance(req_mm_inputs, list):
                        req_mm_inputs = list(req_mm_inputs)
                    multi_modal_kwargs_list.extend(req_mm_inputs)
                multi_modal_kwargs = MultiModalKwargs.batch(
                    multi_modal_kwargs_list)
            else:
                # The only case where SchedulerOutput is None is for
                # a dummy run let's get some dummy data.
                dummy_data = [
                    self.mm_registry.get_decoder_dummy_data(
                        model_config=self.model_config,
                        seq_len=1).multi_modal_data for i in range(num_reqs)
                ]
                multi_modal_kwargs = MultiModalKwargs.batch(dummy_data)

            model_kwargs.update(multi_modal_kwargs)

        return model_kwargs

    def _get_cumsum_and_arange(
        self,
        num_tokens: np.ndarray,
        cumsum_dtype: Optional[np.dtype] = None,
    ) -> tuple[np.ndarray, np.ndarray]:
        """Get the cumulative sum and batched arange of the given array.
        # E.g., [2, 5, 3] -> ([2, 7, 10], [0, 1, 0, 1, 2, 3, 4, 0, 1, 2])
        # Equivalent to but faster than:
        # np.concatenate([np.arange(n) for n in num_tokens])
        """
        # Step 1. [2, 5, 3] -> [2, 7, 10]
        cu_num_tokens = np.cumsum(num_tokens, dtype=cumsum_dtype)
        total_num_tokens = cu_num_tokens[-1]
        # Step 2. [2, 7, 10] -> [0, 0, 2, 2, 2, 2, 2, 7, 7, 7]
        cumsums_offsets = np.repeat(cu_num_tokens - num_tokens, num_tokens)
        # Step 3. [0, 1, 0, 1, 2, 3, 4, 0, 1, 2]
        arange = self.arange_np[:total_num_tokens] - cumsums_offsets

        return cu_num_tokens, arange

    def _prepare_inputs(
        self,
        scheduler_output: "SchedulerOutput",
    ) -> tuple[dict[str,
                    Any], bool, torch.Tensor, Optional[SpecDecodeMetadata],
               np.ndarray, Optional[CommonAttentionMetadata]]:
        """
        :return: tuple[
            attn_metadata: layer-to-attention_metadata mapping,
            attention_cuda_graphs: whether attention can run in cudagraph
            logits_indices, spec_decode_metadata
        ]
        """
        total_num_scheduled_tokens = scheduler_output.total_num_scheduled_tokens
        assert total_num_scheduled_tokens > 0
        num_reqs = self.input_batch.num_reqs
        assert num_reqs > 0

        # OPTIMIZATION: Start copying the block table first.
        # This way, we can overlap the copy with the following CPU operations.
        self.input_batch.block_table.commit_block_table(num_reqs)

        # Get the number of scheduled tokens for each request.
        req_ids = self.input_batch.req_ids
        tokens = [scheduler_output.num_scheduled_tokens[i] for i in req_ids]
        num_scheduled_tokens = np.array(tokens, dtype=np.int32)
        max_num_scheduled_tokens = max(tokens)

        # Get request indices.
        # E.g., [2, 5, 3] -> [0, 0, 1, 1, 1, 1, 1, 2, 2, 2]
        req_indices = np.repeat(self.arange_np[:num_reqs],
                                num_scheduled_tokens)

        # cu_num_tokens: [2, 5, 3] -> [2, 7, 10]
        # arange: [0, 1, 0, 1, 2, 3, 4, 0, 1, 2]
        cu_num_tokens, arange = self._get_cumsum_and_arange(
            num_scheduled_tokens)

        # Get positions.
        positions_np = self.positions_np[:total_num_scheduled_tokens]
        np.add(self.input_batch.num_computed_tokens_cpu[req_indices],
               arange,
               out=positions_np)

        # Calculate M-RoPE positions.
        # Only relevant for models using M-RoPE (e.g, Qwen2-VL)
        if self.uses_mrope:
            self._calc_mrope_positions(scheduler_output)

        # Get token indices.
        # E.g., [0, 1, 0, 1, 2, 3, 4, 0, 1, 2]
        # -> [0, 1, M, M + 1, M + 2, M + 3, M + 4, 2 * M, 2 * M + 1, 2 * M + 2]
        # where M is the max_model_len.
        token_indices = (positions_np +
                         req_indices * self.input_batch.token_ids_cpu.shape[1])

        # NOTE(woosuk): We use torch.index_select instead of np.take here
        # because torch.index_select is much faster than np.take for large
        # tensors.
        torch.index_select(self.input_batch.token_ids_cpu_tensor.flatten(),
                           0,
                           torch.from_numpy(token_indices),
                           out=self.input_ids_cpu[:total_num_scheduled_tokens])

        self.input_batch.block_table.compute_slot_mapping(
            req_indices, positions_np)
        self.input_batch.block_table.commit_slot_mapping(
            total_num_scheduled_tokens)

        # Prepare the attention metadata.
        self.query_start_loc_np[0] = 0
        self.query_start_loc_np[1:num_reqs + 1] = cu_num_tokens

        self.seq_lens_np[:num_reqs] = (
            self.input_batch.num_computed_tokens_cpu[:num_reqs] +
            num_scheduled_tokens)

        # Copy the tensors to the GPU.
        self.input_ids[:total_num_scheduled_tokens].copy_(
            self.input_ids_cpu[:total_num_scheduled_tokens], non_blocking=True)
        if self.uses_mrope:
            # Only relevant for models using M-RoPE (e.g, Qwen2-VL)
            self.mrope_positions[:, :total_num_scheduled_tokens].copy_(
                self.mrope_positions_cpu[:, :total_num_scheduled_tokens],
                non_blocking=True)
        else:
            # Common case (1D positions)
            self.positions[:total_num_scheduled_tokens].copy_(
                self.positions_cpu[:total_num_scheduled_tokens],
                non_blocking=True)

        self.query_start_loc[:num_reqs + 1].copy_(
            self.query_start_loc_cpu[:num_reqs + 1], non_blocking=True)
        self.seq_lens[:num_reqs].copy_(self.seq_lens_cpu[:num_reqs],
                                       non_blocking=True)

        # Fill unused with 0 for full cuda graph mode.
        self.seq_lens[num_reqs:].fill_(0)
        # Note: pad query_start_loc to be non-decreasing, as kernels
        # like FlashAttention requires that
        self.query_start_loc[num_reqs + 1:].fill_(
            self.query_start_loc_cpu[num_reqs].item())

        query_start_loc = self.query_start_loc[:num_reqs + 1]

        spec_decode_common_attn_metadata = None

        attn_metadata: dict[str, Any] = {}

        # Prepare encoder attention metadata separately
        # (encoder layers are not in KV cache groups)
        if self.is_encoder_only_model:
            common_attn_metadata, encoder_attn_metadata = \
                self._build_encoder_only_attn_metadata(
                scheduler_output)

            # Add encoder attention metadata for all encoder layers
            attention_layers = get_layers_from_vllm_config(
                self.vllm_config, Attention)
            for layer_name, attn_module in attention_layers.items():
                if attn_module.attn_type == AttentionType.ENCODER_ONLY:
                    attn_metadata[layer_name] = encoder_attn_metadata

        # Prepare the attention metadata for each KV cache group and make layers
        # in the same group share the same metadata.
        for kv_cache_group_id, kv_cache_group_spec in enumerate(
                self.kv_cache_config.kv_cache_groups):

            blk_table = self.input_batch.block_table[kv_cache_group_id]
            blk_table_tensor = blk_table.get_device_tensor()[:num_reqs]
            slot_mapping = blk_table.slot_mapping[:total_num_scheduled_tokens]

            # Fill unused with -1. Needed for reshape_and_cache in full cuda
            # graph mode.
            blk_table.slot_mapping[total_num_scheduled_tokens:].fill_(-1)

            common_attn_metadata = CommonAttentionMetadata(
                query_start_loc=self.query_start_loc[:num_reqs + 1],
                query_start_loc_cpu=self.query_start_loc_cpu[:num_reqs + 1],
                seq_lens=self.seq_lens[:num_reqs],
                seq_lens_cpu=self.seq_lens_cpu[:num_reqs],
                num_computed_tokens_cpu=self.input_batch.
                num_computed_tokens_cpu_tensor[:num_reqs],
                num_reqs=num_reqs,
                num_actual_tokens=total_num_scheduled_tokens,
                max_query_len=max_num_scheduled_tokens,
                block_table_tensor=blk_table_tensor,
                slot_mapping=slot_mapping,
                causal=True,
            )

            if self.speculative_config and \
                spec_decode_common_attn_metadata is None:
                spec_decode_common_attn_metadata = common_attn_metadata

            if isinstance(kv_cache_group_spec.kv_cache_spec,
                          ChunkedLocalAttentionSpec):
                common_attn_metadata = make_local_attention_virtual_batches(
                    kv_cache_group_spec.kv_cache_spec.attention_chunk_size,
                    common_attn_metadata, self.cache_config.block_size)

            # Prepare for cascade attention if enabled & beneficial.
            common_prefix_len = 0
            builder = self.attn_metadata_builders[kv_cache_group_id]
            if self.cascade_attn_enabled:
                common_prefix_len = self._compute_cascade_attn_prefix_len(
                    num_scheduled_tokens,
                    scheduler_output.
                    num_common_prefix_blocks[kv_cache_group_id],
                    kv_cache_group_spec.kv_cache_spec,
                    builder,
                )

            attn_metadata_i = (builder.build(
                common_prefix_len=common_prefix_len,
                common_attn_metadata=common_attn_metadata,
            ))

            for layer_name in kv_cache_group_spec.layer_names:
                attn_metadata[layer_name] = attn_metadata_i

        attention_cuda_graphs = all(
            b.can_run_in_cudagraph(common_attn_metadata)
            for b in self.attn_metadata_builders)

        use_spec_decode = len(
            scheduler_output.scheduled_spec_decode_tokens) > 0
        if not use_spec_decode:
            # NOTE(woosuk): Due to chunked prefills, the batch may contain
            # partial requests. While we should not sample any token
            # from these partial requests, we do so for simplicity.
            # We will ignore the sampled tokens from the partial requests.
            # TODO: Support prompt logprobs.
            logits_indices = query_start_loc[1:] - 1
            spec_decode_metadata = None
        else:
            # Get the number of draft tokens for each request.
            # Iterate over the dictionary rather than all requests since not all
            # requests have draft tokens.
            num_draft_tokens = np.zeros(num_reqs, dtype=np.int32)
            for req_id, draft_token_ids in (
                    scheduler_output.scheduled_spec_decode_tokens.items()):
                req_idx = self.input_batch.req_id_to_index[req_id]
                num_draft_tokens[req_idx] = len(draft_token_ids)

            spec_decode_metadata = self._calc_spec_decode_metadata(
                num_draft_tokens, cu_num_tokens)
            logits_indices = spec_decode_metadata.logits_indices

        # Hot-Swap lora model
        if self.lora_config:
            self.set_active_loras(self.input_batch, num_scheduled_tokens)

        return (attn_metadata, attention_cuda_graphs, logits_indices,
                spec_decode_metadata, num_scheduled_tokens,
                spec_decode_common_attn_metadata)

    def _compute_cascade_attn_prefix_len(
        self,
        num_scheduled_tokens: np.ndarray,
        num_common_prefix_blocks: int,
        kv_cache_spec: KVCacheSpec,
        attn_metadata_builder: AttentionMetadataBuilder,
    ) -> int:
        """Compute the length of the common prefix for cascade attention.

        NOTE(woosuk): The common prefix length returned by this function
        represents the length used specifically for cascade attention, not the
        actual number of tokens shared between requests. When cascade attention
        is disabled (use_cascade=False), this function returns 0 even if
        requests share common tokens. Additionally, the common prefix length is
        truncated to a multiple of the block size and may be further truncated
        due to implementation details explained below.

        Args:
            num_scheduled_tokens: Number of tokens scheduled per request.
            num_common_prefix_blocks: Number of shared KV cache blocks.

        Returns:
            int: Length of common prefix in tokens.
        """
        common_prefix_len = num_common_prefix_blocks * kv_cache_spec.block_size
        if common_prefix_len == 0:
            # Common case.
            return 0

        # NOTE(woosuk): Cascade attention uses two attention kernels: one
        # for the common prefix and the other for the rest. For the first
        # kernel, we concatenate all the query tokens (possibly from
        # different requests) and treat them as if they are from the same
        # request. Then, we use bi-directional attention to process the
        # common prefix in the KV cache. Importantly, this means that the
        # first kernel does not do any masking.

        # Consider the following example:
        # Request 1's input query: [D, E, X]
        # Request 1's kv cache: [A, B, C, D, E, X]
        # Request 1's num_computed_tokens: 3 (i.e., [A, B, C])
        # Request 2's input query: [E, Y]
        # Request 2's kv cache: [A, B, C, D, E, Y]
        # Request 2's num_computed_tokens: 4 (i.e., [A, B, C, D])

        # If we use [A, B, C, D, E] as the common prefix, then the
        # first kernel will compute the bi-directional attention between
        # input query [D, E, X, E, Y] and common prefix [A, B, C, D, E].
        # However, this is wrong because D in Request 1 should not attend to
        # E in the common prefix (i.e., we need masking).
        # To avoid this, [A, B, C, D] should be the common prefix.
        # That is, the common prefix should be capped by the minimum
        # num_computed_tokens among the requests, and plus one to include
        # the first token of the query.

        # In practice, we use [A, B, C] as the common prefix, instead of
        # [A, B, C, D] (i.e., the common prefix is capped by the minimum
        # num_computed_tokens, without plus one).
        # This is because of an implementation detail: We want to always
        # use two kernels for cascade attention. Let's imagine:
        # Request 3's input query: [D]
        # Request 3's kv cache: [A, B, C, D]
        # Request 3's num_computed_tokens: 3 (i.e., [A, B, C])
        # If we use [A, B, C, D] as the common prefix for Request 1-3,
        # then Request 3 will be processed only by the first kernel,
        # and the second kernel will get an empty input. While this is not
        # a fundamental problem, our current implementation does not support
        # this case.
        num_reqs = len(num_scheduled_tokens)
        common_prefix_len = min(
            common_prefix_len,
            self.input_batch.num_computed_tokens_cpu[:num_reqs].min())
        # common_prefix_len should be a multiple of the block size.
        common_prefix_len = (common_prefix_len // kv_cache_spec.block_size *
                             kv_cache_spec.block_size)
        use_sliding_window = (isinstance(kv_cache_spec, SlidingWindowSpec) or
                              (isinstance(kv_cache_spec, FullAttentionSpec)
                               and kv_cache_spec.sliding_window is not None))
        use_local_attention = (
            isinstance(kv_cache_spec, ChunkedLocalAttentionSpec)
            or (isinstance(kv_cache_spec, FullAttentionSpec)
                and kv_cache_spec.attention_chunk_size is not None))
        assert isinstance(kv_cache_spec, AttentionSpec)
        use_cascade = attn_metadata_builder.use_cascade_attention(
            common_prefix_len=common_prefix_len,
            query_lens=num_scheduled_tokens,
            num_query_heads=self.num_query_heads,
            num_kv_heads=kv_cache_spec.num_kv_heads,
            use_alibi=self.use_alibi,
            use_sliding_window=use_sliding_window,
            use_local_attention=use_local_attention,
            num_sms=self.num_sms,
        )
        return common_prefix_len if use_cascade else 0

    def _calc_mrope_positions(self, scheduler_output: "SchedulerOutput"):
        mrope_pos_ptr = 0
        for index, req_id in enumerate(self.input_batch.req_ids):
            req = self.requests[req_id]
            assert req.mrope_positions is not None

            num_computed_tokens = \
                self.input_batch.num_computed_tokens_cpu[index]
            num_scheduled_tokens = \
                scheduler_output.num_scheduled_tokens[req_id]
            num_prompt_tokens = len(req.prompt_token_ids)

            if num_computed_tokens + num_scheduled_tokens > num_prompt_tokens:
                prompt_part_len = max(0,
                                      num_prompt_tokens - num_computed_tokens)
                completion_part_len = max(
                    0, num_scheduled_tokens - prompt_part_len)
            else:
                prompt_part_len = num_scheduled_tokens
                completion_part_len = 0

            assert num_scheduled_tokens == prompt_part_len + completion_part_len

            if prompt_part_len > 0:
                # prompt's mrope_positions are pre-computed
                dst_start = mrope_pos_ptr
                dst_end = mrope_pos_ptr + prompt_part_len
                src_start = num_computed_tokens
                src_end = num_computed_tokens + prompt_part_len

                self.mrope_positions_cpu[:, dst_start:dst_end] = \
                    req.mrope_positions[:,src_start:src_end]

                mrope_pos_ptr += prompt_part_len

            if completion_part_len > 0:
                # compute completion's mrope_positions on-the-fly
                dst_start = mrope_pos_ptr
                dst_end = mrope_pos_ptr + completion_part_len

                MRotaryEmbedding.get_next_input_positions_tensor(
                    out=self.mrope_positions_np,
                    out_offset=dst_start,
                    mrope_position_delta=req.mrope_position_delta,
                    context_len=num_computed_tokens + prompt_part_len,
                    num_new_tokens=completion_part_len,
                )

                mrope_pos_ptr += completion_part_len

    def _calc_spec_decode_metadata(
        self,
        num_draft_tokens: np.ndarray,
        cu_num_scheduled_tokens: np.ndarray,
    ) -> SpecDecodeMetadata:
        # Inputs:
        # cu_num_scheduled_tokens:  [  4, 104, 107, 207, 209]
        # num_draft_tokens:         [  3,   0,   2,   0,   1]
        # Outputs:
        # cu_num_draft_tokens:      [  3,   3,   5,   5,   6]
        # logits_indices:           [  0,   1,   2,   3, 103, 104, 105, 106,
        #                            206, 207, 208]
        # target_logits_indices:    [  0,   1,   2,   5,   6,   9]
        # bonus_logits_indices:     [  3,   4,   7,   8,  10]

        # Compute the logits indices.
        # [4, 1, 3, 1, 2]
        num_sampled_tokens = num_draft_tokens + 1

        # Step 1. cu_num_sampled_tokens: [4, 5, 8, 9, 11]
        # arange: [0, 1, 2, 3, 0, 0, 1, 2, 0, 0, 1]
        cu_num_sampled_tokens, arange = self._get_cumsum_and_arange(
            num_sampled_tokens, cumsum_dtype=np.int32)
        # Step 2. [0, 0, 0, 0, 103, 104, 104, 104, 206, 207, 207]
        logits_indices = np.repeat(
            cu_num_scheduled_tokens - num_sampled_tokens, num_sampled_tokens)
        # Step 3. [0, 1, 2, 3, 103, 104, 105, 106, 206, 207, 208]
        logits_indices += arange

        # Compute the bonus logits indices.
        bonus_logits_indices = cu_num_sampled_tokens - 1

        # Compute the draft logits indices.
        # cu_num_draft_tokens: [3, 3, 5, 5, 6]
        # arange: [0, 1, 2, 0, 1, 0]
        cu_num_draft_tokens, arange = self._get_cumsum_and_arange(
            num_draft_tokens, cumsum_dtype=np.int32)
        # [0, 0, 0, 5, 5, 9]
        target_logits_indices = np.repeat(
            cu_num_sampled_tokens - num_sampled_tokens, num_draft_tokens)
        # [0, 1, 2, 5, 6, 9]
        target_logits_indices += arange

        # TODO: Optimize the CPU -> GPU copy.
        cu_num_draft_tokens = torch.from_numpy(cu_num_draft_tokens).to(
            self.device, non_blocking=True)
        logits_indices = torch.from_numpy(logits_indices).to(self.device,
                                                             non_blocking=True)
        target_logits_indices = torch.from_numpy(target_logits_indices).to(
            self.device, non_blocking=True)
        bonus_logits_indices = torch.from_numpy(bonus_logits_indices).to(
            self.device, non_blocking=True)

        # Compute the draft token ids.
        # draft_token_indices:      [  1,   2,   3, 105, 106, 208]
        draft_token_ids = self.input_ids[logits_indices]
        draft_token_ids = draft_token_ids[target_logits_indices + 1]

        metadata = SpecDecodeMetadata(
            draft_token_ids=draft_token_ids,
            num_draft_tokens=num_draft_tokens.tolist(),
            cu_num_draft_tokens=cu_num_draft_tokens,
            target_logits_indices=target_logits_indices,
            bonus_logits_indices=bonus_logits_indices,
            logits_indices=logits_indices,
        )
        return metadata

    def _execute_mm_encoder(self, scheduler_output: "SchedulerOutput"):
        scheduled_encoder_inputs = scheduler_output.scheduled_encoder_inputs
        if not scheduled_encoder_inputs:
            return

        # Batch the multi-modal inputs.
        mm_inputs = list[MultiModalKwargs]()
        req_ids_pos = list[tuple[str, int, PlaceholderRange]]()
        for req_id, encoder_input_ids in scheduled_encoder_inputs.items():
            req_state = self.requests[req_id]

            for mm_input_id in encoder_input_ids:
                mm_inputs.append(req_state.mm_inputs[mm_input_id])
                req_ids_pos.append(
                    (req_id, mm_input_id, req_state.mm_positions[mm_input_id]))

        # Batch mm inputs as much as we can: if a request in the batch has
        # multiple modalities or a different modality than the previous one,
        # we process it separately to preserve item order.
        # FIXME(ywang96): This is a hacky way to deal with multiple modalities
        # in the same batch while still being able to benefit from batching
        # multimodal inputs. The proper solution should be reordering the
        # encoder outputs.
        grouped_mm_inputs_list = group_mm_inputs_by_modality(mm_inputs)

        encoder_outputs = []
        for grouped_mm_inputs in grouped_mm_inputs_list:
            batched_mm_inputs = MultiModalKwargs.batch(
                grouped_mm_inputs, pin_memory=self.pin_memory)
            batched_mm_inputs = MultiModalKwargs.as_kwargs(
                batched_mm_inputs,
                device=self.device,
            )

            # Run the encoder.
            # `curr_group_outputs` is either of the following:
            # 1. A tensor of shape (num_items, feature_size, hidden_size)
            # in case feature_size is fixed across all multimodal items.
            # 2. A list or tuple (length: num_items) of tensors, each of shape
            # (feature_size, hidden_size) in case the feature size is dynamic
            # depending on the input multimodal items.
            curr_group_outputs = self.model.get_multimodal_embeddings(
                **batched_mm_inputs)

            sanity_check_mm_encoder_outputs(
                curr_group_outputs,
                expected_num_items=len(grouped_mm_inputs),
            )

            for output in curr_group_outputs:
                encoder_outputs.append(output)

        # Cache the encoder outputs.
        for (req_id, input_id, pos_info), output in zip(
                req_ids_pos,
                encoder_outputs,
        ):
            if req_id not in self.encoder_cache:
                self.encoder_cache[req_id] = {}

            self.encoder_cache[req_id][input_id] = scatter_mm_placeholders(
                output,
                is_embed=pos_info.is_embed,
            )

    def _gather_mm_embeddings(
        self,
        scheduler_output: "SchedulerOutput",
    ) -> list[torch.Tensor]:
        mm_embeds: list[torch.Tensor] = []
        for req_id in self.input_batch.req_ids:
            num_scheduled_tokens = scheduler_output.num_scheduled_tokens[
                req_id]
            req_state = self.requests[req_id]
            num_computed_tokens = req_state.num_computed_tokens
            mm_positions = req_state.mm_positions
            for i, pos_info in enumerate(mm_positions):
                start_pos = pos_info.offset
                num_encoder_tokens = pos_info.length

                # The encoder output is needed if the two ranges overlap:
                # [num_computed_tokens,
                #  num_computed_tokens + num_scheduled_tokens) and
                # [start_pos, start_pos + num_encoder_tokens)
                if start_pos >= num_computed_tokens + num_scheduled_tokens:
                    # The encoder output is not needed in this step.
                    break
                if start_pos + num_encoder_tokens <= num_computed_tokens:
                    # The encoder output is already processed and stored
                    # in the decoder's KV cache.
                    continue

                start_idx = max(num_computed_tokens - start_pos, 0)
                end_idx = min(
                    num_computed_tokens - start_pos + num_scheduled_tokens,
                    num_encoder_tokens)
                assert start_idx < end_idx
                assert req_id in self.encoder_cache
                assert i in self.encoder_cache[req_id]
                encoder_output = self.encoder_cache[req_id][i]

                if (is_embed := pos_info.is_embed) is not None:
                    is_embed = is_embed[start_idx:end_idx]

                mm_embeds_item = gather_mm_placeholders(
                    encoder_output[start_idx:end_idx],
                    is_embed=is_embed,
                )
                mm_embeds.append(mm_embeds_item)
        return mm_embeds

    def get_model(self) -> nn.Module:
        return self.model

    def get_supported_generation_tasks(self) -> list[GenerationTask]:
        model = self.get_model()
        supported_tasks = list[GenerationTask]()

        if is_text_generation_model(model):
            supported_tasks.append("generate")

        if supports_transcription(model):
            if model.supports_transcription_only:
                return ["transcription"]

            supported_tasks.append("transcription")

        return supported_tasks

    def get_supported_pooling_tasks(self) -> list[PoolingTask]:
        model = self.get_model()
        if not is_pooling_model(model):
            return []

        return list(model.pooler.get_supported_tasks())

    def get_supported_tasks(self) -> tuple[SupportedTask, ...]:
        tasks = list[SupportedTask]()

        if self.model_config.runner_type == "generate":
            tasks.extend(self.get_supported_generation_tasks())
        if self.model_config.runner_type == "pooling":
            tasks.extend(self.get_supported_pooling_tasks())

        return tuple(tasks)

    def apply_grammar_bitmask(
        self,
        scheduler_output: "SchedulerOutput",
        logits: torch.Tensor,
    ):
        grammar_bitmask = scheduler_output.grammar_bitmask
        if grammar_bitmask is None:
            return

        # We receive the structured output bitmask from the scheduler,
        # compacted to contain bitmasks only for structured output requests.
        # The order of the requests in the bitmask is not guaranteed to be the
        # same as the order of the requests in the gpu runner's batch. We need
        # to sort the bitmask to match the order of the requests used here.

        # Get the batch indices of the structured output requests.
        # Keep track of the number of speculative tokens scheduled for every
        # request in the batch, as the logit indices are offset by this amount.
        struct_out_req_batch_indices: dict[str, int] = {}
        cumulative_offset = 0
        seq = sorted(self.input_batch.req_id_to_index.items(),
                     key=lambda x: x[1])
        for req_id, batch_index in seq:
            logit_index = batch_index + cumulative_offset
            cumulative_offset += len(
                scheduler_output.scheduled_spec_decode_tokens.get(req_id, []))
            if req_id in scheduler_output.structured_output_request_ids:
                struct_out_req_batch_indices[req_id] = logit_index

        out_indices = []

        # Reorder the bitmask to match the order of the requests in the batch.
        sorted_bitmask = np.zeros_like(grammar_bitmask,
                                       shape=(logits.shape[0],
                                              grammar_bitmask.shape[1]))
        cumulative_index = 0
        seq = sorted(scheduler_output.structured_output_request_ids.items(),
                     key=lambda x: x[1])
        for req_id, _ in seq:
            logit_index = struct_out_req_batch_indices[req_id]
            num_spec_tokens = len(
                scheduler_output.scheduled_spec_decode_tokens.get(req_id, []))
            for i in range(1 + num_spec_tokens):
                sorted_bitmask[logit_index + i] = \
                    grammar_bitmask[cumulative_index + i]
                out_indices.append(logit_index + i)
            cumulative_index += 1 + num_spec_tokens
        grammar_bitmask = sorted_bitmask

        # Serialization of np.ndarray is much more efficient than a tensor,
        # so we receive it in that format.
        grammar_bitmask = torch.from_numpy(grammar_bitmask)

        # Force use of the torch.compile implementation from xgrammar to work
        # around issues with the Triton kernel in concurrent structured output
        # scenarios. See PR #19565 and issues #19493, #18376 for details.
        xgr_torch_compile.apply_token_bitmask_inplace_torch_compile(
            logits,
            grammar_bitmask.to(self.device, non_blocking=True),
            indices=out_indices,
        )

    def sync_and_slice_intermediate_tensors(
            self, num_tokens: int, intermediate_tensors: IntermediateTensors,
            sync_self: bool) -> IntermediateTensors:

        assert self.intermediate_tensors is not None

        tp = self.vllm_config.parallel_config.tensor_parallel_size
        enabled_sp = self.compilation_config.pass_config. \
            enable_sequence_parallelism
        if enabled_sp:
            # When sequence parallelism is enabled, we always pad num_tokens
            # to be a multiple of tensor_parallel_size (tp) earlier
            assert num_tokens % tp == 0
        is_residual_scattered = tp > 1 and enabled_sp \
            and num_tokens % tp == 0

        # When sequence parallelism is enabled, the "residual" tensor is sharded
        # across tensor parallel ranks, so each rank only needs its own slice.
        if sync_self:
            assert intermediate_tensors is not None
            for k, v in intermediate_tensors.items():
                is_scattered = k == "residual" and is_residual_scattered
                copy_len = num_tokens // tp if is_scattered else \
                    num_tokens
                self.intermediate_tensors[k][:copy_len].copy_(
                    v[:copy_len], non_blocking=True)

        return IntermediateTensors({
            k:
            v[:num_tokens // tp]
            if k == "residual" and is_residual_scattered else v[:num_tokens]
            for k, v in self.intermediate_tensors.items()
        })

    def eplb_step(self,
                  is_dummy: bool = False,
                  is_profile: bool = False) -> None:
        """
        Step for the EPLB (Expert Parallelism Load Balancing) state.
        """
        if not self.parallel_config.enable_eplb:
            return

        assert self.eplb_state is not None
        assert is_mixture_of_experts(self.model)
        self.eplb_state.step(
            self.model,
            is_dummy,
            is_profile,
            log_stats=self.parallel_config.eplb_log_balancedness,
        )

    def get_dp_padding(self,
                       num_tokens: int) -> tuple[int, Optional[torch.Tensor]]:
        dp_size = self.vllm_config.parallel_config.data_parallel_size
        dp_rank = self.vllm_config.parallel_config.data_parallel_rank

        # For DP: Don't pad when setting enforce_eager.
        # This lets us set enforce_eager on the prefiller in a P/D setup and
        # still use CUDA graphs (enabled by this padding) on the decoder.
        #
        # TODO(tms) : There are many cases where padding is enabled for
        # prefills, causing unnecessary and excessive padding of activations.

        if dp_size == 1 or self.vllm_config.model_config.enforce_eager:
            # Early exit.
            return 0, None

        num_tokens_across_dp = DPMetadata.num_tokens_across_dp(
            num_tokens, dp_size, dp_rank)
        max_tokens_across_dp_cpu = torch.max(num_tokens_across_dp).item()
        num_tokens_after_padding = torch.tensor([max_tokens_across_dp_cpu] *
                                                dp_size,
                                                device="cpu",
                                                dtype=torch.int32)
        return max_tokens_across_dp_cpu - num_tokens, num_tokens_after_padding

    def _pool(
        self,
        hidden_states: torch.Tensor,
        num_scheduled_tokens: int,
        num_scheduled_tokens_np: np.ndarray,
        finished_sending: Optional[set[str]],
        finished_recving: Optional[set[str]],
    ) -> ModelRunnerOutput:
        assert self.input_batch.num_reqs ==\
            len(self.input_batch.pooling_params), \
        "Either all or none of the requests in" \
        " a batch must be pooling request"

        extracted_hidden_states = list(
            torch.split(hidden_states[:num_scheduled_tokens],
                        num_scheduled_tokens_np.tolist()))

        pooling_metadata = self.input_batch.pooling_metadata

        raw_pooler_output = self.model.pooler(
            hidden_states=extracted_hidden_states,
            pooling_metadata=pooling_metadata)

        pooler_output: list[Optional[torch.Tensor]] = []
        seq_lens = self.seq_lens[:self.input_batch.num_reqs]
        for raw_output, seq_len, prompt_len in zip(
                raw_pooler_output, seq_lens, pooling_metadata.prompt_lens):

            if seq_len == prompt_len:
                pooler_output.append(raw_output.data.cpu())
            else:
                pooler_output.append(None)

        return ModelRunnerOutput(
            req_ids=self.input_batch.req_ids,
            req_id_to_index=self.input_batch.req_id_to_index,
            sampled_token_ids=[],
            spec_token_ids=None,
            logprobs=None,
            prompt_logprobs_dict={},
            pooler_output=pooler_output,
            finished_sending=finished_sending,
            finished_recving=finished_recving,
        )

    @torch.inference_mode()
    def execute_model(
        self,
        scheduler_output: "SchedulerOutput",
        intermediate_tensors: Optional[IntermediateTensors] = None,
    ) -> Union[ModelRunnerOutput, IntermediateTensors]:
        self._update_states(scheduler_output)
        if not scheduler_output.total_num_scheduled_tokens:
            if not has_kv_transfer_group():
                # Return empty ModelRunnerOutput if there's no work to do.
                return EMPTY_MODEL_RUNNER_OUTPUT

            return self.kv_connector_no_forward(scheduler_output,
                                                self.vllm_config)

        # Prepare the decoder inputs.
        (attn_metadata, attention_cuda_graphs, logits_indices,
         spec_decode_metadata, num_scheduled_tokens_np,
         spec_decode_common_attn_metadata) = (
             self._prepare_inputs(scheduler_output))
        num_scheduled_tokens = scheduler_output.total_num_scheduled_tokens
        if (self.use_cuda_graph
                and num_scheduled_tokens <= self.cudagraph_batch_sizes[-1]):
            # Use piecewise CUDA graphs.
            # Add padding to the batch size.
            num_input_tokens = self.vllm_config.pad_for_cudagraph(
                num_scheduled_tokens)
        else:
            # Eager mode.
            # Pad tokens to multiple of tensor_parallel_size when
            # enabled collective fusion for SP
            tp_size = self.vllm_config.parallel_config.tensor_parallel_size
            if self.compilation_config.pass_config. \
                enable_sequence_parallelism and tp_size > 1:
                num_input_tokens = round_up(num_scheduled_tokens, tp_size)
            else:
                num_input_tokens = num_scheduled_tokens

        # Padding for DP
        num_pad, num_tokens_across_dp = self.get_dp_padding(num_input_tokens)
        num_input_tokens += num_pad

        # _prepare_inputs may reorder the batch, so we must gather multi
        # modal outputs after that to ensure the correct order
        if self.is_multimodal_model:
            # Run the multimodal encoder if any.
            self._execute_mm_encoder(scheduler_output)
            mm_embeds = self._gather_mm_embeddings(scheduler_output)
        else:
            mm_embeds = []

        if self.is_multimodal_model and get_pp_group().is_first_rank:
            # NOTE(woosuk): To unify token ids and soft tokens (vision
            # embeddings), we always use embeddings (rather than token ids)
            # as input to the multimodal model, even when the input is text.
            input_ids = self.input_ids[:num_scheduled_tokens]

            model_kwargs = self._init_model_kwargs_for_multimodal_model(
                scheduler_output=scheduler_output)
            inputs_embeds = self.model.get_input_embeddings(
                input_ids=input_ids,
                multimodal_embeddings=mm_embeds or None,
            )

            # TODO(woosuk): Avoid the copy. Optimize.
            self.inputs_embeds[:num_scheduled_tokens].copy_(inputs_embeds)
            inputs_embeds = self.inputs_embeds[:num_input_tokens]
            input_ids = None
        else:
            # For text-only models, we use token ids as input.
            # While it is possible to use embeddings as input just like the
            # multimodal models, it is not desirable for performance since
            # then the embedding layer is not included in the CUDA graph.
            input_ids = self.input_ids[:num_input_tokens]
            inputs_embeds = None
            model_kwargs = {}
        if self.uses_mrope:
            positions = self.mrope_positions[:, :num_input_tokens]
        else:
            positions = self.positions[:num_input_tokens]

        if get_pp_group().is_first_rank:
            intermediate_tensors = None
        else:
            intermediate_tensors = self.sync_and_slice_intermediate_tensors(
                num_input_tokens, intermediate_tensors, True)

        # Some attention backends only support CUDA Graphs in pure decode.
        # If attention doesn't support CUDA Graphs for this batch, but we
        # compiled with full CUDA graphs, we have to skip them entirely.
        skip_cuda_graphs = self.full_cuda_graph and not attention_cuda_graphs

        # Run the model.
        # Use persistent buffers for CUDA graphs.
        with set_forward_context(
                attn_metadata,
                self.vllm_config,
                num_tokens=num_input_tokens,
                num_tokens_across_dp=num_tokens_across_dp,
                skip_cuda_graphs=skip_cuda_graphs,
        ):
            self.maybe_setup_kv_connector(scheduler_output)
<<<<<<< HEAD
            # get full sequence seen so far
            input_batch = self.input_batch
            # only support batch size of 1 for now
            # input_batch.token_ids_cpu has shape (batch_size, max_model_len)
            num_tokens = self.seq_lens_cpu[0]
            token_ids = input_batch.token_ids_cpu[0, :num_tokens]
            
            # print(f"token_ids: {token_ids}")
            # print(f"token_ids shape: {token_ids.shape}")
            # print(f"token_ids dtype: {token_ids.dtype}")
            # print(f"token_ids device: {token_ids.device}")
            # print(self.model)
            if hasattr(self.model, "handles_full_sequence") and self.model.handles_full_sequence:
                # print("PASSING TOKEN_IDS TO MODEL")
                if not hasattr(input_batch, "position_offset"):
                    input_batch.position_offset = 0
                model_output, num_additional_tokens = self.model(
                    input_ids=input_ids,
                    positions=positions + input_batch.position_offset,
                    intermediate_tensors=intermediate_tensors,
                    inputs_embeds=inputs_embeds,
                    all_token_ids=token_ids,
                )
                input_batch.position_offset += num_additional_tokens
            else:
                # print("NOT PASSING TOKEN_IDS TO MODEL")
                # print(self.model)
                # print("hasattr(self.model, 'handles_full_sequence'):", hasattr(self.model, "handles_full_sequence"))
                model_output = self.model(
                    input_ids=input_ids,
                    positions=positions,
                    intermediate_tensors=intermediate_tensors,
                    inputs_embeds=inputs_embeds,
                )
=======

            model_output = self.model(
                input_ids=input_ids,
                positions=positions,
                intermediate_tensors=intermediate_tensors,
                inputs_embeds=inputs_embeds,
                **MultiModalKwargs.as_kwargs(
                    model_kwargs,
                    device=self.device,
                ),
            )
>>>>>>> de509ae8

            self.maybe_wait_for_kv_save()
            finished_sending, finished_recving = (
                self.get_finished_kv_transfers(scheduler_output))

        if self.use_aux_hidden_state_outputs:
            hidden_states, aux_hidden_states = model_output
        else:
            hidden_states = model_output
            aux_hidden_states = None

        # Broadcast PP output for external_launcher (torchrun)
        # to make sure we are synced across pp ranks
        # TODO: Support overlapping mirco-batches
        # https://github.com/vllm-project/vllm/issues/18019
        broadcast_pp_output = \
            self.parallel_config.distributed_executor_backend \
            == "external_launcher" and len(get_pp_group().ranks) > 0
        if not get_pp_group().is_last_rank:
            # For mid-pipeline stages, return the hidden states.
            if not broadcast_pp_output:
                if finished_sending or finished_recving:
                    hidden_states.finished_sending = finished_sending
                    hidden_states.finished_recving = finished_recving
                return hidden_states
            assert isinstance(hidden_states, IntermediateTensors)
            get_pp_group().send_tensor_dict(hidden_states.tensors,
                                            all_gather_group=get_tp_group())
            logits = None
        else:
            if self.input_batch.pooling_params:
                return self._pool(hidden_states, num_scheduled_tokens,
                                  num_scheduled_tokens_np, finished_sending,
                                  finished_recving)

            sample_hidden_states = hidden_states[logits_indices]
            logits = self.model.compute_logits(sample_hidden_states, None)
        if broadcast_pp_output:
            model_output_broadcast_data = {
                "logits": logits.contiguous(),
            } if logits is not None else {}
            model_output_broadcast_data = get_pp_group().broadcast_tensor_dict(
                model_output_broadcast_data, src=len(get_pp_group().ranks) - 1)
            assert model_output_broadcast_data is not None
            logits = model_output_broadcast_data["logits"]

        # Apply structured output bitmasks if present
        if scheduler_output.grammar_bitmask is not None:
            self.apply_grammar_bitmask(scheduler_output, logits)

        # Sample the next token and get logprobs if needed.
        sampling_metadata = self.input_batch.sampling_metadata
        if spec_decode_metadata is None:
            sampler_output = self.sampler(
                logits=logits,
                sampling_metadata=sampling_metadata,
            )
        else:
            # When indexing with a tensor (bonus_logits_indices), PyTorch
            # creates a new tensor with separate storage from the original
            # logits tensor. This means any in-place operations on bonus_logits
            # won't affect the original logits tensor.
            assert logits is not None
            bonus_logits = logits[spec_decode_metadata.bonus_logits_indices]
            sampler_output = self.sampler(
                logits=bonus_logits,
                sampling_metadata=sampling_metadata,
            )
            bonus_token_ids = sampler_output.sampled_token_ids

            # Just like `bonus_logits`, `target_logits` is a new tensor with
            # separate storage from the original `logits` tensor. Therefore,
            # it is safe to update `target_logits` in place.
            target_logits = logits[spec_decode_metadata.target_logits_indices]
            output_token_ids = self.rejection_sampler(
                spec_decode_metadata,
                None,  # draft_probs
                target_logits,
                bonus_token_ids,
                sampling_metadata,
            )
            sampler_output.sampled_token_ids = output_token_ids

        num_nans_in_logits = {}
        if envs.VLLM_COMPUTE_NANS_IN_LOGITS:
            num_nans_in_logits = self._get_nans_in_logits(logits)

        # TODO(woosuk): The following loop can be slow since it iterates over
        # the requests one by one. Optimize.
        discard_sampled_tokens_req_indices = []
        for i, req_id in enumerate(self.input_batch.req_ids):
            req_state = self.requests[req_id]
            seq_len = (req_state.num_computed_tokens +
                       scheduler_output.num_scheduled_tokens[req_id])
            if seq_len < req_state.num_tokens:
                # Ignore the sampled token for partial prefills.
                # Rewind the generator state as if the token was not sampled.
                # This relies on cuda-specific torch-internal impl details
                generator = self.input_batch.generators.get(i)
                if generator is not None:
                    generator.set_offset(generator.get_offset() - 4)
                # Record the index of the request that should not be sampled,
                # so that we could clear the sampled tokens before returning.
                discard_sampled_tokens_req_indices.append(i)

        # NOTE: GPU -> CPU Sync happens here.
        # Move as many CPU operations as possible before this sync point.
        logprobs_tensors = sampler_output.logprobs_tensors
        logprobs_lists = logprobs_tensors.tolists() \
            if logprobs_tensors is not None else None

        # Compute prompt logprobs if needed.
        prompt_logprobs_dict = self._get_prompt_logprobs_dict(
            hidden_states[:num_scheduled_tokens],
            scheduler_output,
        )

        # Get the valid generated tokens.
        sampled_token_ids = sampler_output.sampled_token_ids
        max_gen_len = sampled_token_ids.shape[-1]
        if max_gen_len == 1:
            # No spec decode tokens.
            valid_sampled_token_ids = sampled_token_ids.tolist()
        else:
            # Includes spec decode tokens.
            valid_sampled_token_ids = self.rejection_sampler.parse_output(
                sampled_token_ids,
                self.input_batch.vocab_size,
            )
        # Mask out the sampled tokens that should not be sampled.
        for i in discard_sampled_tokens_req_indices:
            valid_sampled_token_ids[i].clear()

        # Cache the sampled tokens in the model runner, so that the scheduler
        # doesn't need to send them back.
        # NOTE(woosuk): As an exception, when using PP, the scheduler sends
        # the sampled tokens back, because there's no direct communication
        # between the first-stage worker and the last-stage worker.
        for req_idx, sampled_ids in enumerate(valid_sampled_token_ids):
            if not sampled_ids:
                continue

            start_idx = self.input_batch.num_tokens_no_spec[req_idx]
            end_idx = start_idx + len(sampled_ids)
            assert end_idx <= self.max_model_len, (
                "Sampled token IDs exceed the max model length. "
                f"Total number of tokens: {end_idx} > max_model_len: "
                f"{self.max_model_len}")

            self.input_batch.token_ids_cpu[req_idx,
                                           start_idx:end_idx] = sampled_ids
            self.input_batch.num_tokens_no_spec[req_idx] = end_idx
            self.input_batch.num_tokens[req_idx] = end_idx
            req_id = self.input_batch.req_ids[req_idx]
            req_state = self.requests[req_id]
            req_state.output_token_ids.extend(sampled_ids)

        if not self.speculative_config:
            # Speculative decoding is not enabled.
            spec_token_ids = None
        else:
            assert spec_decode_common_attn_metadata is not None
            spec_token_ids = self.propose_draft_token_ids(
                scheduler_output,
                valid_sampled_token_ids,
                sampling_metadata,
                hidden_states,
                sample_hidden_states,
                aux_hidden_states,
                spec_decode_metadata,
                spec_decode_common_attn_metadata,
            )

        self.eplb_step()

        return ModelRunnerOutput(
            req_ids=self.input_batch.req_ids,
            req_id_to_index=self.input_batch.req_id_to_index,
            sampled_token_ids=valid_sampled_token_ids,
            spec_token_ids=spec_token_ids,
            logprobs=logprobs_lists,
            prompt_logprobs_dict=prompt_logprobs_dict,
            pooler_output=[],
            finished_sending=finished_sending,
            finished_recving=finished_recving,
            num_nans_in_logits=num_nans_in_logits,
        )

    def propose_draft_token_ids(
        self,
        scheduler_output: "SchedulerOutput",
        sampled_token_ids: list[list[int]],
        sampling_metadata: SamplingMetadata,
        hidden_states: torch.Tensor,
        sample_hidden_states: torch.Tensor,
        aux_hidden_states: Optional[torch.Tensor],
        spec_decode_metadata: Optional[SpecDecodeMetadata],
        common_attn_metadata: CommonAttentionMetadata,
    ) -> list[list[int]]:
        num_scheduled_tokens = scheduler_output.total_num_scheduled_tokens
        if self.speculative_config.method == "ngram":
            assert isinstance(self.drafter, NgramProposer)
            spec_token_ids = self.propose_ngram_draft_token_ids(
                sampled_token_ids)
        elif self.speculative_config.method == "medusa":
            assert isinstance(self.drafter, MedusaProposer)
            if sample_hidden_states.shape[0] == len(sampled_token_ids):
                # The input to the target model does not include draft tokens.
                hidden_states = sample_hidden_states
            else:
                indices = []
                offset = 0
                for num_draft, tokens in zip(
                        spec_decode_metadata.num_draft_tokens,
                        sampled_token_ids):
                    indices.append(offset + len(tokens) - 1)
                    offset += num_draft + 1
                indices = torch.tensor(indices, device=self.device)
                hidden_states = sample_hidden_states[indices]

            spec_token_ids = self.drafter.propose(
                target_hidden_states=hidden_states,
                sampling_metadata=sampling_metadata,
            )
        elif self.speculative_config.use_eagle():
            assert isinstance(self.drafter, EagleProposer)
            # TODO(woosuk): Refactor the loop.
            next_token_ids: list[int] = []
            for i, token_ids in enumerate(sampled_token_ids):
                if token_ids:
                    # Common case.
                    next_token_id = token_ids[-1]
                else:
                    # Partial prefill (rare case).
                    # Get the next token id from the request state.
                    req_id = self.input_batch.req_ids[i]
                    req_state = self.requests[req_id]
                    seq_len = (req_state.num_computed_tokens +
                               scheduler_output.num_scheduled_tokens[req_id])
                    next_token_id = req_state.get_token_id(seq_len)
                next_token_ids.append(next_token_id)
            next_token_ids = torch.tensor(next_token_ids,
                                          dtype=torch.int32,
                                          device=self.device)

            if spec_decode_metadata is None:
                # input_ids can be None for multimodal models.
                target_token_ids = self.input_ids[:num_scheduled_tokens]
                # TODO(woosuk): Support M-RoPE.
                target_positions = self.positions[:num_scheduled_tokens]
                if self.use_aux_hidden_state_outputs:
                    target_hidden_states = torch.cat(
                        [h[:num_scheduled_tokens] for h in aux_hidden_states],
                        dim=-1)
                else:
                    target_hidden_states = hidden_states[:num_scheduled_tokens]
            else:
                # TODO(woosuk): Refactor this.
                num_draft_tokens = spec_decode_metadata.num_draft_tokens
                num_rejected_tokens = [
                    n + 1 - len(sampled_token_ids[i]) if n > 0 else 0
                    for i, n in enumerate(num_draft_tokens)
                ]
                num_rejected_tokens_cpu = torch.tensor(num_rejected_tokens,
                                                       dtype=torch.int32)
                common_attn_metadata, token_indices =\
                    self.drafter.prepare_inputs(
                    common_attn_metadata, num_rejected_tokens_cpu)

                target_token_ids = self.input_ids[token_indices]
                # TODO(woosuk): Support M-RoPE.
                target_positions = self.positions[token_indices]
                if self.use_aux_hidden_state_outputs:
                    target_hidden_states = torch.cat(
                        [h[token_indices] for h in aux_hidden_states], dim=-1)
                else:
                    target_hidden_states = hidden_states[token_indices]
            draft_token_ids = self.drafter.propose(
                target_token_ids=target_token_ids,
                target_positions=target_positions,
                target_hidden_states=target_hidden_states,
                next_token_ids=next_token_ids,
                sampling_metadata=sampling_metadata,
                common_attn_metadata=common_attn_metadata,
            )
            spec_token_ids = draft_token_ids.tolist()
        return spec_token_ids

    def propose_ngram_draft_token_ids(
        self,
        sampled_token_ids: list[list[int]],
    ) -> list[list[int]]:
        # TODO(woosuk): Optimize.
        draft_token_ids: list[list[int]] = []
        for i, sampled_ids in enumerate(sampled_token_ids):
            num_sampled_ids = len(sampled_ids)
            if not num_sampled_ids:
                # Skip speculative decoding.
                draft_token_ids.append([])
                continue

            # Skip requests that require sampling parameters that are not
            # supported with speculative decoding.
            req_id = self.input_batch.req_ids[i]
            if req_id in self.input_batch.spec_decode_unsupported_reqs:
                draft_token_ids.append([])
                continue

            num_tokens = self.input_batch.num_tokens_no_spec[i]
            if num_tokens >= self.max_model_len:
                # Skip requests that have already reached the max model length.
                draft_token_ids.append([])
                continue

            drafter_output = self.drafter.propose(
                self.input_batch.token_ids_cpu[i, :num_tokens])
            if drafter_output is None or len(drafter_output) == 0:
                draft_token_ids.append([])
            else:
                draft_token_ids.append(drafter_output.tolist())
        return draft_token_ids

    def update_config(self, overrides: dict[str, Any]) -> None:
        allowed_config_names = {"load_config", "model_config"}
        for config_name, config_overrides in overrides.items():
            assert config_name in allowed_config_names, \
                f"Config `{config_name}` not supported. " \
                f"Allowed configs: {allowed_config_names}"
            config = getattr(self, config_name)
            new_config = update_config(config, config_overrides)
            setattr(self, config_name, new_config)

    def load_model(self, eep_scale_up: bool = False) -> None:
        """
        Args:
            eep_scale_up: the model loading is for elastic EP scale up.
        """
        logger.info("Starting to load model %s...", self.model_config.model)
        if eep_scale_up:
            from vllm.distributed.parallel_state import get_ep_group
            num_local_physical_experts = torch.empty(1,
                                                     dtype=torch.int32,
                                                     device="cpu")
            torch.distributed.broadcast(num_local_physical_experts,
                                        group=get_ep_group().cpu_group,
                                        group_src=0)
            num_local_physical_experts = int(num_local_physical_experts.item())
            new_ep_size = get_ep_group().world_size
            global_expert_load, old_global_expert_indices = (
                EplbState.recv_state())
            num_logical_experts = global_expert_load.shape[1]
            self.parallel_config.num_redundant_experts = (
                num_local_physical_experts * new_ep_size - num_logical_experts)
            assert old_global_expert_indices.shape[
                1] % num_local_physical_experts == 0
            old_ep_size = old_global_expert_indices.shape[
                1] // num_local_physical_experts
            rank_mapping = {
                old_ep_rank: old_ep_rank
                for old_ep_rank in range(old_ep_size)
            }
        else:
            global_expert_load = None
            old_global_expert_indices = None
            rank_mapping = None

        with DeviceMemoryProfiler() as m:
            time_before_load = time.perf_counter()
            model_loader = get_model_loader(self.load_config)
            logger.info("Loading model from scratch...")
            self.model = model_loader.load_model(
                vllm_config=self.vllm_config, model_config=self.model_config)
            if self.lora_config:
                self.model = self.load_lora_model(self.model,
                                                  self.model_config,
                                                  self.scheduler_config,
                                                  self.lora_config,
                                                  self.device)
            if hasattr(self, "drafter"):
                logger.info("Loading drafter model...")
                self.drafter.load_model(self.model)
            if self.use_aux_hidden_state_outputs:
                self.model.set_aux_hidden_state_layers(
                    self.model.get_eagle3_aux_hidden_state_layers())
            time_after_load = time.perf_counter()
        self.model_memory_usage = m.consumed_memory
        logger.info("Model loading took %.4f GiB and %.6f seconds",
                    self.model_memory_usage / GiB_bytes,
                    time_after_load - time_before_load)
        prepare_communication_buffer_for_model(self.model)

        if is_mixture_of_experts(
                self.model) and self.parallel_config.enable_eplb:
            logger.info("EPLB is enabled for model %s.",
                        self.model_config.model)
            self.eplb_state = EplbState.build(
                self.model,
                self.device,
                self.parallel_config,
                global_expert_load,
                old_global_expert_indices,
                rank_mapping,
            )

    def reload_weights(self) -> None:
        assert getattr(self, "model", None) is not None, \
            "Cannot reload weights before model is loaded."
        model_loader = get_model_loader(self.load_config)
        logger.info("Reloading weights inplace...")
        model_loader.load_weights(self.model, model_config=self.model_config)

    def save_tensorized_model(
        self,
        tensorizer_config: "TensorizerConfig",
    ) -> None:
        TensorizerLoader.save_model(
            self.model,
            tensorizer_config=tensorizer_config,
            model_config=self.model_config,
        )

    def _get_prompt_logprobs_dict(
        self,
        hidden_states: torch.Tensor,
        scheduler_output: "SchedulerOutput",
    ) -> dict[str, Optional[LogprobsTensors]]:
        num_prompt_logprobs_dict = self.input_batch.num_prompt_logprobs
        if not num_prompt_logprobs_dict:
            return {}

        in_progress_dict = self.input_batch.in_progress_prompt_logprobs_cpu
        prompt_logprobs_dict: dict[str, Optional[LogprobsTensors]] = {}

        # Since prompt logprobs are a rare feature, prioritize simple,
        # maintainable loop over optimal performance.
        completed_prefill_reqs = []
        for req_id, num_prompt_logprobs in num_prompt_logprobs_dict.items():

            num_tokens = scheduler_output.num_scheduled_tokens[req_id]

            # Get metadata for this request.
            request = self.requests[req_id]
            num_prompt_tokens = len(request.prompt_token_ids)
            prompt_token_ids = torch.tensor(request.prompt_token_ids).to(
                self.device, non_blocking=True)

            # Set up target LogprobsTensors object.
            logprobs_tensors = in_progress_dict.get(req_id)
            if not logprobs_tensors:
                # Create empty logprobs CPU tensors for the entire prompt.
                # If chunked, we'll copy in slice by slice.
                logprobs_tensors = LogprobsTensors.empty_cpu(
                    num_prompt_tokens - 1, num_prompt_logprobs + 1)
                in_progress_dict[req_id] = logprobs_tensors

            # Determine number of logits to retrieve.
            start_idx = request.num_computed_tokens
            start_tok = start_idx + 1
            num_remaining_tokens = num_prompt_tokens - start_tok
            if num_tokens <= num_remaining_tokens:
                # This is a chunk, more tokens remain.
                # In the == case, there are no more prompt logprobs to produce
                # but we want to defer returning them to the next step where we
                # have new generated tokens to return.
                num_logits = num_tokens
            else:
                # This is the last chunk of prompt tokens to return.
                num_logits = num_remaining_tokens
                completed_prefill_reqs.append(req_id)
                prompt_logprobs_dict[req_id] = logprobs_tensors

            if num_logits <= 0:
                # This can happen for the final chunk if we prefilled exactly
                # (num_prompt_tokens - 1) tokens for this request in the prior
                # step. There are no more prompt logprobs to produce.
                continue

            # Get the logits corresponding to this req's prompt tokens.
            # If this is a partial request (i.e. chunked prefill),
            # then there is prompt logprob generated for each index.
            req_idx = self.input_batch.req_id_to_index[req_id]
            offset = self.query_start_loc_np[req_idx].item()
            prompt_hidden_states = hidden_states[offset:offset + num_logits]
            logits = self.model.compute_logits(prompt_hidden_states, None)

            # Get the "target" tokens for each index. For prompt at index i,
            # the token at prompt index i+1 is the "sampled" token we want
            # to gather the logprob for.
            tgt_token_ids = prompt_token_ids[start_tok:start_tok + num_logits]

            # Compute prompt logprobs.
            logprobs = self.sampler.compute_logprobs(logits)
            token_ids, logprobs, ranks = self.sampler.gather_logprobs(
                logprobs, num_prompt_logprobs, tgt_token_ids)

            # Transfer GPU->CPU async.
            chunk_slice = slice(start_idx, start_idx + num_logits)
            logprobs_tensors.logprob_token_ids[chunk_slice].copy_(
                token_ids, non_blocking=True)
            logprobs_tensors.logprobs[chunk_slice].copy_(logprobs,
                                                         non_blocking=True)
            logprobs_tensors.selected_token_ranks[chunk_slice].copy_(
                ranks, non_blocking=True)

        # Remove requests that have completed prefill from the batch
        # num_prompt_logprobs_dict.
        for req_id in completed_prefill_reqs:
            del num_prompt_logprobs_dict[req_id]
            del in_progress_dict[req_id]

        # Must synchronize the non-blocking GPU->CPU transfers.
        if prompt_logprobs_dict:
            self._sync_device()

        return prompt_logprobs_dict

    def _get_nans_in_logits(
        self,
        logits: Optional[torch.Tensor],
    ) -> dict[str, int]:
        try:
            if logits is None:
                return {req_id: 0 for req_id in self.input_batch.req_ids}

            num_nans_in_logits = {}
            num_nans_for_index = logits.isnan().sum(dim=-1).cpu().numpy()
            for req_id in self.input_batch.req_ids:
                req_index = self.input_batch.req_id_to_index[req_id]
                num_nans_in_logits[req_id] = (
                    int(num_nans_for_index[req_index])
                    if num_nans_for_index is not None
                    and req_index < logits.shape[0] else 0)
            return num_nans_in_logits
        except IndexError:
            return {}

    @contextmanager
    def maybe_randomize_inputs(self, input_ids: torch.Tensor):
        """
        Randomize input_ids if VLLM_RANDOMIZE_DP_DUMMY_INPUTS is set.
        This is to help balance expert-selection
         - during profile_run
         - during DP rank dummy run
        """
        dp_size = self.vllm_config.parallel_config.data_parallel_size
        randomize_inputs = envs.VLLM_RANDOMIZE_DP_DUMMY_INPUTS and dp_size > 1
        if not randomize_inputs:
            yield
        else:
            import functools

            @functools.cache
            def rand_input_ids() -> torch.Tensor:
                return torch.randint_like(
                    self.input_ids,
                    low=0,
                    high=self.model_config.get_vocab_size(),
                    dtype=input_ids.dtype)

            logger.debug("Randomizing dummy data for DP Rank")
            input_ids.copy_(rand_input_ids()[:input_ids.size(0)],
                            non_blocking=True)
            yield
            input_ids.fill_(0)

    @torch.inference_mode()
    def _dummy_run(
        self,
        num_tokens: int,
        capture_attn_cudagraph: bool = False,
        skip_eplb: bool = False,
        is_profile: bool = False,
    ) -> tuple[torch.Tensor, torch.Tensor]:

        # Padding for DP
        num_pad, num_tokens_across_dp = self.get_dp_padding(num_tokens)
        num_tokens += num_pad

        # Set num_scheduled_tokens based on num_tokens and max_num_seqs
        # for dummy run with LoRA so that the num_reqs collectively
        # has num_tokens in total.
        assert num_tokens <= self.scheduler_config.max_num_batched_tokens
        max_num_reqs = self.scheduler_config.max_num_seqs
        num_reqs = min(num_tokens, max_num_reqs)
        min_tokens_per_req = num_tokens // num_reqs
        num_scheduled_tokens_list = [min_tokens_per_req] * num_reqs
        num_scheduled_tokens_list[-1] += num_tokens % num_reqs
        assert sum(num_scheduled_tokens_list) == num_tokens
        assert len(num_scheduled_tokens_list) == num_reqs
        num_scheduled_tokens = np.array(num_scheduled_tokens_list,
                                        dtype=np.int32)

        attn_metadata: Optional[dict[str, Any]] = None
        if capture_attn_cudagraph:
            attn_metadata = {}

            # Make sure max_model_len is used at the graph capture time.
            self.seq_lens_np[:num_reqs] = self.max_model_len
            self.seq_lens_np[num_reqs:] = 0
            self.seq_lens[:num_reqs].copy_(self.seq_lens_cpu[:num_reqs],
                                           non_blocking=True)

            for kv_cache_group_id, kv_cache_group_spec in enumerate(
                    self.kv_cache_config.kv_cache_groups):
                common_attn_metadata = CommonAttentionMetadata(
                    query_start_loc=self.query_start_loc[:num_reqs + 1],
                    query_start_loc_cpu=self.query_start_loc_cpu[:num_reqs +
                                                                 1],
                    seq_lens=self.seq_lens[:num_reqs],
                    seq_lens_cpu=self.seq_lens_cpu[:num_reqs],
                    num_computed_tokens_cpu=self.input_batch.
                    num_computed_tokens_cpu_tensor[:num_reqs],
                    num_reqs=num_reqs,
                    num_actual_tokens=num_tokens,
                    max_query_len=num_tokens,
                    block_table_tensor=self.input_batch.block_table[
                        kv_cache_group_id].get_device_tensor()[:num_reqs],
                    slot_mapping=self.input_batch.
                    block_table[kv_cache_group_id].slot_mapping[:num_tokens],
                    causal=True)

                attn_metadata_i = self.attn_metadata_builders[
                    kv_cache_group_id].build_for_cudagraph_capture(
                        common_attn_metadata)
                for layer_name in kv_cache_group_spec.layer_names:
                    attn_metadata[layer_name] = attn_metadata_i

        with self.maybe_dummy_run_with_lora(self.lora_config,
                                            num_scheduled_tokens):
            model = self.model
            if self.is_multimodal_model:
                model_kwargs = self._init_model_kwargs_for_multimodal_model(
                    num_reqs=num_reqs)
                input_ids = None
                inputs_embeds = self.inputs_embeds[:num_tokens]
            else:
                input_ids = self.input_ids[:num_tokens]
                inputs_embeds = None
                model_kwargs = {}

            if self.uses_mrope:
                positions = self.mrope_positions[:, :num_tokens]
            else:
                positions = self.positions[:num_tokens]

            if get_pp_group().is_first_rank:
                intermediate_tensors = None
            else:
                if self.intermediate_tensors is None:
                    self.intermediate_tensors = (
                        self.model.make_empty_intermediate_tensors(
                            batch_size=self.max_num_tokens,
                            dtype=self.model_config.dtype,
                            device=self.device))

                intermediate_tensors = self.sync_and_slice_intermediate_tensors(
                    num_tokens, None, False)

            with self.maybe_randomize_inputs(input_ids), set_forward_context(
                    attn_metadata,
                    self.vllm_config,
                    num_tokens=num_tokens,
                    num_tokens_across_dp=num_tokens_across_dp):
                outputs = model(
                    input_ids=input_ids,
                    positions=positions,
                    intermediate_tensors=intermediate_tensors,
                    inputs_embeds=inputs_embeds,
                    **MultiModalKwargs.as_kwargs(
                        model_kwargs,
                        device=self.device,
                    ),
                )

            if self.use_aux_hidden_state_outputs:
                hidden_states, _ = outputs
            else:
                hidden_states = outputs

            if self.speculative_config and self.speculative_config.use_eagle():
                assert isinstance(self.drafter, EagleProposer)
                self.drafter.dummy_run(num_tokens)

        # This is necessary to avoid blocking DP.
        # For dummy runs, we typically skip EPLB since we don't have any real
        # requests to process.
        # However, in DP settings, there may be cases when some DP ranks do
        # not have any requests to process, so they're executing dummy batches.
        # In such cases, we still have to trigger EPLB to make sure
        # ranks execute the rearrangement in synchronization.
        if not skip_eplb:
            self.eplb_step(is_dummy=True, is_profile=is_profile)

        logit_indices = np.cumsum(num_scheduled_tokens) - 1
        return hidden_states, hidden_states[logit_indices]

    @torch.inference_mode()
    def _dummy_sampler_run(
        self,
        hidden_states: torch.Tensor,
    ) -> torch.Tensor:
        # The dummy hidden states may contain special values,
        # like `inf` or `nan`.
        # To avoid breaking the sampler, we use a random tensor here instead.
        hidden_states = torch.rand_like(hidden_states)

        logits = self.model.compute_logits(hidden_states, None)
        num_reqs = logits.size(0)

        dummy_tensors = lambda v: torch.full(
            (num_reqs, ), v, device=self.device)

        dummy_metadata = SamplingMetadata(
            temperature=dummy_tensors(0.5),
            all_greedy=False,
            all_random=False,
            top_p=dummy_tensors(0.9),
            top_k=dummy_tensors(logits.size(1) - 1),
            generators={},
            max_num_logprobs=None,
            no_penalties=True,
            prompt_token_ids=None,
            frequency_penalties=dummy_tensors(0.1),
            presence_penalties=dummy_tensors(0.1),
            repetition_penalties=dummy_tensors(0.1),
            output_token_ids=[[] for _ in range(num_reqs)],
            allowed_token_ids_mask=None,
            bad_words_token_ids={},
            logitsprocs=LogitsProcessorManager(),
        )
        try:
            sampler_output = self.sampler(logits=logits,
                                          sampling_metadata=dummy_metadata)
        except RuntimeError as e:
            if 'out of memory' in str(e):
                raise RuntimeError(
                    "CUDA out of memory occurred when warming up sampler with "
                    f"{num_reqs} dummy requests. Please try lowering "
                    "`max_num_seqs` or `gpu_memory_utilization` when "
                    "initializing the engine.") from e
            else:
                raise e
        if self.speculative_config:
            draft_token_ids = [[0] for _ in range(num_reqs)]
            dummy_spec_decode_metadata = SpecDecodeMetadata.make_dummy(
                draft_token_ids, self.device)

            num_tokens = sum(len(ids) for ids in draft_token_ids)
            # draft_probs = torch.randn(
            #     num_tokens, logits.shape[-1], device=self.device,
            #     dtype=logits.dtype)
            draft_probs = None
            target_logits = torch.randn(num_tokens,
                                        logits.shape[-1],
                                        device=self.device,
                                        dtype=logits.dtype)
            # NOTE(woosuk): Here, we should use int32 because the sampler uses
            # int32 for bonus_token_ids. If the dtype mismatches, re-compilation
            # will occur at runtime.
            bonus_token_ids = torch.zeros(num_reqs,
                                          device=self.device,
                                          dtype=torch.int32)
            self.rejection_sampler(
                dummy_spec_decode_metadata,
                draft_probs,
                target_logits,
                bonus_token_ids,
                dummy_metadata,
            )
        return sampler_output

    def _dummy_pooler_run_task(
        self,
        hidden_states: torch.Tensor,
        task: PoolingTask,
    ) -> PoolerOutput:
        num_tokens = hidden_states.shape[0]
        max_num_reqs = self.scheduler_config.max_num_seqs
        num_reqs = min(num_tokens, max_num_reqs)
        min_tokens_per_req = num_tokens // num_reqs
        num_scheduled_tokens_list = [min_tokens_per_req] * num_reqs
        num_scheduled_tokens_list[-1] += num_tokens % num_reqs
        assert sum(num_scheduled_tokens_list) == num_tokens
        assert len(num_scheduled_tokens_list) == num_reqs

        hidden_states_list = list(
            torch.split(hidden_states, num_scheduled_tokens_list))
        req_num_tokens = num_tokens // num_reqs

        dummy_prompt_lens = torch.tensor(
            [h.shape[0] for h in hidden_states_list],
            device=self.device,
        )
        dummy_token_ids = torch.zeros((num_reqs, req_num_tokens),
                                      dtype=torch.int32,
                                      device=self.device)

        model = cast(VllmModelForPooling, self.model)
        dummy_pooling_params = PoolingParams(task=task)
        to_update = model.pooler.get_pooling_updates(task)
        to_update.apply(dummy_pooling_params)

        dummy_metadata = PoolingMetadata(
            prompt_lens=dummy_prompt_lens,
            prompt_token_ids=dummy_token_ids,
            pooling_params=[dummy_pooling_params] * num_reqs,
        )

        try:
            return model.pooler(hidden_states=hidden_states_list,
                                pooling_metadata=dummy_metadata)
        except RuntimeError as e:
            if 'out of memory' in str(e):
                raise RuntimeError(
                    "CUDA out of memory occurred when warming up pooler "
                    f"({task=}) with {num_reqs} dummy requests. Please try "
                    "lowering `max_num_seqs` or `gpu_memory_utilization` when "
                    "initializing the engine.") from e
            else:
                raise e

    @torch.inference_mode()
    def _dummy_pooler_run(
        self,
        hidden_states: torch.Tensor,
    ) -> PoolerOutput:
        # Find the task that has the largest output for subsequent steps
        output_size = dict[PoolingTask, float]()
        for task in self.get_supported_pooling_tasks():
            # Run a full batch with each task to ensure none of them OOMs
            output = self._dummy_pooler_run_task(hidden_states, task)
            output_size[task] = output.get_data_nbytes()
            del output  # Allow GC

        max_task = max(output_size.items(), key=lambda x: x[1])[0]
        return self._dummy_pooler_run_task(hidden_states, max_task)

    def profile_run(self) -> None:
        # Profile with multimodal encoder & encoder cache.
        # TODO: handle encoder-decoder models once we support them.
        if (self.is_multimodal_model and self.max_num_encoder_input_tokens > 0
                and self.encoder_cache_size > 0):

            # NOTE: Currently model is profiled with a single non-text
            # modality with the max possible input tokens even when
            # it supports multiple.
            max_tokens_by_modality_dict = self.mm_registry \
                .get_max_tokens_per_item_by_nonzero_modality(self.model_config)
            dummy_data_modality, max_tokens_per_mm_item = max(
                max_tokens_by_modality_dict.items(), key=lambda item: item[1])

            # Check how many items of this modality can be supported by
            # the encoder budget.
            encoder_budget = min(self.max_num_encoder_input_tokens,
                                 self.encoder_cache_size)

            max_num_mm_items_encoder_budget = encoder_budget // \
                max_tokens_per_mm_item

            # Check how many items of this modality can be supported by
            # the decoder budget.
            max_mm_items_per_req = self.mm_registry.get_mm_limits_per_prompt(
                self.model_config)[dummy_data_modality]

            # NOTE: We do not consider max_num_batched_tokens on purpose
            # because the multimodal embeddings can be generated in advance
            # and chunked prefilled.
            max_num_mm_items_decoder_budget = self.max_num_reqs * \
                max_mm_items_per_req

            max_num_mm_items = max(
                1,
                min(max_num_mm_items_encoder_budget,
                    max_num_mm_items_decoder_budget))

            logger.info(
                "Encoder cache will be initialized with a budget of %s tokens,"
                " and profiled with %s %s items of the maximum feature size.",
                encoder_budget, max_num_mm_items, dummy_data_modality)

            # Create dummy batch of multimodal inputs.
            dummy_mm_kwargs = self.mm_registry.get_decoder_dummy_data(
                model_config=self.model_config,
                seq_len=max_tokens_per_mm_item,
                mm_counts={
                    dummy_data_modality: 1
                },
            ).multi_modal_data

            batched_dummy_mm_inputs = MultiModalKwargs.batch(
                [dummy_mm_kwargs] * max_num_mm_items,
                pin_memory=self.pin_memory)
            batched_dummy_mm_inputs = MultiModalKwargs.as_kwargs(
                batched_dummy_mm_inputs,
                device=self.device,
            )

            # Run multimodal encoder.
            dummy_encoder_outputs = self.model.get_multimodal_embeddings(
                **batched_dummy_mm_inputs)

            sanity_check_mm_encoder_outputs(
                dummy_encoder_outputs,
                expected_num_items=max_num_mm_items,
            )

            # Cache the dummy encoder outputs.
            self.encoder_cache["tmp"] = dict(enumerate(dummy_encoder_outputs))

        # Add `is_profile` here to pre-allocate communication buffers
        hidden_states, last_hidden_states \
            = self._dummy_run(self.max_num_tokens, is_profile=True)
        if get_pp_group().is_last_rank:
            if self.is_pooling_model:
                output = self._dummy_pooler_run(hidden_states)
            else:
                output = self._dummy_sampler_run(last_hidden_states)
        else:
            output = None
        self._sync_device()
        del hidden_states, output
        self.encoder_cache.clear()
        gc.collect()

    def capture_model(self) -> None:
        if not self.use_cuda_graph:
            logger.warning(
                "Skipping CUDA graph capture. To turn on CUDA graph capture, "
                "set -O %s and ensure `use_cudagraph` was not manually set to "
                "False", CompilationLevel.PIECEWISE)
            return

        compilation_counter.num_gpu_runner_capture_triggers += 1

        start_time = time.perf_counter()
        start_free_gpu_memory = torch.cuda.mem_get_info()[0]

        @contextmanager
        def freeze_gc():
            # Optimize garbage collection during CUDA graph capture.
            # Clean up, then freeze all remaining objects from being included
            # in future collections.
            gc.collect()
            should_freeze = not envs.VLLM_ENABLE_CUDAGRAPH_GC
            if should_freeze:
                gc.freeze()
            try:
                yield
            finally:
                if should_freeze:
                    gc.unfreeze()

        # Trigger CUDA graph capture for specific shapes.
        # Capture the large shapes first so that the smaller shapes
        # can reuse the memory pool allocated for the large shapes.
        with freeze_gc(), graph_capture(device=self.device):
            full_cg = self.full_cuda_graph
            # Only rank 0 should print progress bar during capture
            compilation_cases = reversed(self.cudagraph_batch_sizes)
            if is_global_first_rank():
                compilation_cases = tqdm(
                    list(compilation_cases),
                    disable=not self.load_config.use_tqdm_on_load,
                    desc="Capturing CUDA graph shapes")
            for num_tokens in compilation_cases:
                # We skip EPLB here since we don't want to record dummy metrics
                for _ in range(
                        self.compilation_config.cudagraph_num_of_warmups):
                    self._dummy_run(num_tokens,
                                    capture_attn_cudagraph=full_cg,
                                    skip_eplb=True)
                self._dummy_run(num_tokens,
                                capture_attn_cudagraph=full_cg,
                                skip_eplb=True)

        end_time = time.perf_counter()
        end_free_gpu_memory = torch.cuda.mem_get_info()[0]
        elapsed_time = end_time - start_time
        cuda_graph_size = start_free_gpu_memory - end_free_gpu_memory
        # This usually takes 5~20 seconds.
        logger.info("Graph capturing finished in %.0f secs, took %.2f GiB",
                    elapsed_time, cuda_graph_size / (1 << 30))

    def _initialize_single_attn_backend(
        self, kv_cache_spec: KVCacheSpec
    ) -> tuple[AttentionBackend, AttentionMetadataBuilder]:
        if isinstance(kv_cache_spec, AttentionSpec):
            attn_backend_i = get_attn_backend(
                kv_cache_spec.head_size,
                self.dtype,
                kv_cache_spec.dtype,
                kv_cache_spec.block_size,
                self.model_config.is_attention_free,
                use_mla=kv_cache_spec.use_mla,
            )
            if attn_backend_i is None:
                error_msg = (f"Error with get_attn_backend: "
                             f"{kv_cache_spec.head_size=}, "
                             f"{self.dtype=}, {kv_cache_spec.dtype=}, "
                             f"{kv_cache_spec.block_size=}, "
                             f"{self.model_config.is_attention_free=}, "
                             f"{kv_cache_spec.use_mla=}")
                logger.error(error_msg)
                raise NotImplementedError(
                    "Non-Attention backend is not supported by V1 "
                    "GPUModelRunner.")
        elif isinstance(kv_cache_spec, MambaSpec):
            attn_backend_i = Mamba2AttentionBackend
        else:
            raise ValueError(
                f"Unknown KV cache spec type: {type(kv_cache_spec)}")

        attn_metadata_builder_i = attn_backend_i.get_builder_cls()(
            kv_cache_spec,
            self.vllm_config,
            self.device,
        )

        if (self.full_cuda_graph
                and not attn_metadata_builder_i.full_cudagraph_supported):
            raise ValueError(
                f"Full CUDAGraph not supported for "
                f"{attn_backend_i.__name__}. Turn off CompilationConfig."
                f"full_cuda_graph or use a different attention backend.")
        return attn_backend_i, attn_metadata_builder_i

    def initialize_attn_backend(self, kv_cache_config: KVCacheConfig) -> None:
        """
        Initialize the attention backends and attention metadata builders.
        """
        assert len(self.attn_backends) == 0 and len(
            self.attn_metadata_builders
        ) == 0, "Attention backends are already initialized"
        for i, kv_cache_group_spec in enumerate(
                kv_cache_config.kv_cache_groups):
            kv_cache_spec = kv_cache_group_spec.kv_cache_spec

            attn_backend_i, attn_metadata_builder_i = \
                self._initialize_single_attn_backend(kv_cache_spec)
            self.attn_backends.append(attn_backend_i)
            self.attn_metadata_builders.append(attn_metadata_builder_i)

        if len(self.attn_backends) > 0:
            return

        # Check if model is encoder-only
        block_size = self.vllm_config.cache_config.block_size
        use_mla = self.vllm_config.model_config.use_mla
        attn_specs = list[AttentionSpec]()
        attn_layers = get_layers_from_vllm_config(self.vllm_config, Attention)
        for attn_module in attn_layers.values():

            if attn_module.attn_type == AttentionType.ENCODER_ONLY:
                assert attn_module.sliding_window is None, "Sliding "
                "window attention is not supported for encoder-only models"

                attn_specs.append(
                    FullAttentionSpec(block_size=block_size,
                                      num_kv_heads=attn_module.num_kv_heads,
                                      head_size=attn_module.head_size,
                                      dtype=self.kv_cache_dtype,
                                      use_mla=use_mla))
            else:
                raise ValueError("Expected only encoder-only layers")

        if len(attn_specs) > 0:
            assert len(attn_specs) == len(attn_layers), \
                "All or none of the layers are expected to be encoder-only"

            attn_backend, attn_metadata_builder = \
                self._initialize_single_attn_backend(attn_specs[0])
            self.attn_backends.append(attn_backend)
            self.attn_metadata_builders.append(attn_metadata_builder)
            self.is_encoder_only_model = True

    def may_reinitialize_input_batch(self,
                                     kv_cache_config: KVCacheConfig) -> None:
        """
        Re-initialize the input batch if the block sizes are different from
        `[self.cache_config.block_size]`. This usually happens when there
        are multiple KV cache groups.

        Args:
            kv_cache_config: The KV cache configuration.
        """
        block_sizes = [
            kv_cache_group.kv_cache_spec.block_size
            for kv_cache_group in kv_cache_config.kv_cache_groups
        ]
        if block_sizes != [self.cache_config.block_size]:
            assert self.cache_config.cpu_offload_gb == 0, (
                "Cannot re-initialize the input batch when CPU weight "
                "offloading is enabled. See https://github.com/vllm-project/vllm/pull/18298 "  # noqa: E501
                "for more details.")
            self.input_batch = InputBatch(
                max_num_reqs=self.max_num_reqs,
                max_model_len=self.max_model_len,
                max_num_batched_tokens=self.max_num_tokens,
                device=self.device,
                pin_memory=self.pin_memory,
                vocab_size=self.model_config.get_vocab_size(),
                block_sizes=block_sizes,
                is_spec_decode=bool(self.vllm_config.speculative_config),
            )

    def _allocate_kv_cache_tensors(
            self, kv_cache_config: KVCacheConfig) -> dict[str, torch.Tensor]:
        """
        Initializes the KV cache buffer with the correct size. The buffer needs
        to be reshaped to the desired shape before being used by the models.

        Args:
            kv_cache_config: The KV cache config
        Returns:
            dict[str, torch.Tensor]: A map between layer names to their
            corresponding memory buffer for KV cache.
         """
        kv_cache_raw_tensors: dict[str, torch.Tensor] = {}
        for kv_cache_tensor in kv_cache_config.kv_cache_tensors:
            tensor = torch.zeros(kv_cache_tensor.size,
                                 dtype=torch.int8,
                                 device=self.device)
            for layer_name in kv_cache_tensor.shared_by:
                kv_cache_raw_tensors[layer_name] = tensor

        layer_names = set()
        for group in kv_cache_config.kv_cache_groups:
            layer_names.update(group.layer_names)
        assert layer_names == set(kv_cache_raw_tensors.keys(
        )), "Some layers are not correctly initialized"
        return kv_cache_raw_tensors

    def _reshape_kv_cache_tensors(
        self,
        kv_cache_config: KVCacheConfig,
        kv_cache_raw_tensors: dict[str, torch.Tensor],
    ) -> dict[str, torch.Tensor]:
        """
        Reshape the KV cache tensors to the desired shape and dtype.

        Args:
            kv_cache_config: The KV cache config
            kv_cache_raw_tensors: The KV cache buffer of each layer, with
            correct size but uninitialized shape.
        Returns:
            Dict[str, torch.Tensor]: A map between layer names to their
            corresponding memory buffer for KV cache.
        """
        kv_caches: dict[str, torch.Tensor] = {}
        has_attn, has_mamba = False, False
        for i, kv_cache_group_spec in enumerate(
                kv_cache_config.kv_cache_groups):
            kv_cache_spec = kv_cache_group_spec.kv_cache_spec
            for layer_name in kv_cache_group_spec.layer_names:
                raw_tensor = kv_cache_raw_tensors[layer_name]
                assert raw_tensor.numel() % kv_cache_spec.page_size_bytes == 0
                num_blocks = (raw_tensor.numel() //
                              kv_cache_spec.page_size_bytes)
                if isinstance(kv_cache_spec, AttentionSpec):
                    has_attn = True
                    kv_cache_shape = self.attn_backends[i].get_kv_cache_shape(
                        num_blocks, kv_cache_spec.block_size,
                        kv_cache_spec.num_kv_heads, kv_cache_spec.head_size)
                    dtype = kv_cache_spec.dtype
                    try:
                        kv_cache_stride_order = self.attn_backends[
                            i].get_kv_cache_stride_order()
                        assert len(kv_cache_stride_order) == len(
                            kv_cache_shape)
                    except (AttributeError, NotImplementedError):
                        kv_cache_stride_order = tuple(
                            range(len(kv_cache_shape)))
                    # The allocation respects the backend-defined stride order
                    # to ensure the semantic remains consistent for each
                    # backend. We first obtain the generic kv cache shape and
                    # then permute it according to the stride order which could
                    # result in a non-contiguous tensor.
                    kv_cache_shape = tuple(kv_cache_shape[i]
                                           for i in kv_cache_stride_order)
                    # Maintain original KV shape view.
                    inv_order = [
                        kv_cache_stride_order.index(i)
                        for i in range(len(kv_cache_stride_order))
                    ]
                    kv_caches[layer_name] = kv_cache_raw_tensors[
                        layer_name].view(dtype).view(kv_cache_shape).permute(
                            *inv_order)
                elif isinstance(kv_cache_spec, MambaSpec):
                    has_mamba = True
                    raw_tensor = kv_cache_raw_tensors[layer_name]
                    dtype = kv_cache_spec.dtype
                    num_element_per_page = (kv_cache_spec.page_size_bytes //
                                            get_dtype_size(dtype))
                    state_tensors = []
                    storage_offset = 0
                    for shape in kv_cache_spec.shapes:
                        target_shape = (num_blocks, *shape)
                        stride = torch.empty(target_shape).stride()
                        target_stride = (num_element_per_page, *stride[1:])
                        tensor = torch.as_strided(
                            raw_tensor.view(dtype),
                            size=target_shape,
                            stride=target_stride,
                            storage_offset=storage_offset,
                        )
                        state_tensors.append(tensor)
                        storage_offset += stride[0]

                    kv_caches[layer_name] = state_tensors
                else:
                    raise NotImplementedError

        if has_attn and has_mamba:
            self._verify_hybrid_attention_mamba_layout(kv_cache_config,
                                                       kv_cache_raw_tensors)

        return kv_caches

    def _verify_hybrid_attention_mamba_layout(
            self, kv_cache_config: KVCacheConfig,
            kv_cache_raw_tensors: dict[str, torch.Tensor]) -> None:
        """
        Verify that the KV cache memory layout is compatible for
        models with both attention and mamba KV cache groups.

        Args:
            kv_cache_config: The KV cache config
            kv_cache_raw_tensors: The KV cache buffer of each layer.
        """

        for i, kv_cache_group_spec in enumerate(
                kv_cache_config.kv_cache_groups):
            kv_cache_spec = kv_cache_group_spec.kv_cache_spec
            for layer_name in kv_cache_group_spec.layer_names:
                raw_tensor = kv_cache_raw_tensors[layer_name]
                num_blocks = (raw_tensor.numel() //
                              kv_cache_spec.page_size_bytes)
                if isinstance(kv_cache_spec, AttentionSpec):
                    kv_cache_shape = self.attn_backends[i].get_kv_cache_shape(
                        num_blocks, kv_cache_spec.block_size,
                        kv_cache_spec.num_kv_heads, kv_cache_spec.head_size)
                    if kv_cache_shape[0] != num_blocks or kv_cache_shape[
                            1] != 2:
                        raise ValueError(
                            "Hybrid models in V1 require an attention "
                            "backend with kv_cache_shape="
                            "(num_blocks, 2, ...). Please try setting "
                            "VLLM_ATTENTION_BACKEND=FLASHINFER")

    def initialize_kv_cache_tensors(
            self, kv_cache_config: KVCacheConfig) -> dict[str, torch.Tensor]:
        """
        Initialize the memory buffer for KV cache.

        Args:
            kv_cache_config: The KV cache config
        Returns:
            Dict[str, torch.Tensor]: A map between layer names to their
            corresponding memory buffer for KV cache.
        """
        # Initialize the memory buffer for KV cache
        kv_cache_raw_tensors = self._allocate_kv_cache_tensors(kv_cache_config)
        # Change the memory buffer to the desired shape
        kv_caches = self._reshape_kv_cache_tensors(kv_cache_config,
                                                   kv_cache_raw_tensors)

        # Setup `kv_cache_config` and `kv_caches` for models
        # with cross-layer KV sharing
        if self.shared_kv_cache_layers:
            initialize_kv_cache_for_kv_sharing(
                self.shared_kv_cache_layers,
                kv_cache_config.kv_cache_groups,
                kv_caches,
            )

        bind_kv_cache(kv_caches,
                      self.compilation_config.static_forward_context,
                      self.kv_caches)
        return kv_caches

    def initialize_kv_cache(self, kv_cache_config: KVCacheConfig) -> None:
        """
        Initialize KV cache based on `kv_cache_config`.
        Args:
            kv_cache_config: Configuration for the KV cache, including the KV
            cache size of each layer
        """
        self.kv_cache_config = kv_cache_config
        self.may_reinitialize_input_batch(kv_cache_config)
        self.initialize_attn_backend(kv_cache_config)
        kv_caches = self.initialize_kv_cache_tensors(kv_cache_config)

        if self.speculative_config and self.speculative_config.use_eagle():
            assert isinstance(self.drafter, EagleProposer)
            # validate all draft model layers belong to the same kv cache
            # group
            self.drafter.validate_same_kv_cache_group(kv_cache_config)

        if has_kv_transfer_group():
            get_kv_transfer_group().register_kv_caches(kv_caches)

    def get_kv_cache_spec(self) -> dict[str, KVCacheSpec]:
        """
        Generates the KVCacheSpec by parsing the kv cache format from each
        Attention module in the static forward context.
        Returns:
            KVCacheSpec: A dictionary mapping layer names to their KV cache
            format. Layers that do not need KV cache are not included.
        """

        block_size = self.vllm_config.cache_config.block_size
        use_mla = self.vllm_config.model_config.use_mla
        kv_cache_spec: dict[str, KVCacheSpec] = {}
        attn_layers = get_layers_from_vllm_config(self.vllm_config, Attention)
        for layer_name, attn_module in attn_layers.items():
            if (kv_tgt_layer :=
                    attn_module.kv_sharing_target_layer_name) is not None:
                # The layer doesn't need its own KV cache and will use that of
                # the target layer. We skip creating a KVCacheSpec for it, so
                # that KV cache management logic will act as this layer does
                # not exist, and doesn't allocate KV cache for the layer. This
                # enables the memory saving of cross-layer kv sharing, allowing
                # a given amount of memory to accommodate longer context lengths
                # or enable more requests to be processed simultaneously.
                self.shared_kv_cache_layers[layer_name] = kv_tgt_layer
                continue

            # TODO: Support other attention modules, e.g., cross-attention
            if attn_module.attn_type == AttentionType.DECODER:
                use_local_attention = (self.attention_chunk_size is not None
                                       and attn_module.use_irope)
                if attn_module.sliding_window is not None:
                    kv_cache_spec[layer_name] = SlidingWindowSpec(
                        block_size=block_size,
                        num_kv_heads=attn_module.num_kv_heads,
                        head_size=attn_module.head_size,
                        dtype=self.kv_cache_dtype,
                        sliding_window=attn_module.sliding_window,
                        use_mla=use_mla)
                    assert not use_local_attention, (
                        "attention module can not be with ",
                        "both local attention and sliding window")
                elif use_local_attention:
                    kv_cache_spec[layer_name] = ChunkedLocalAttentionSpec(
                        block_size=block_size,
                        num_kv_heads=attn_module.num_kv_heads,
                        head_size=attn_module.head_size,
                        dtype=self.kv_cache_dtype,
                        attention_chunk_size=self.attention_chunk_size,
                        use_mla=use_mla)
                else:
                    kv_cache_spec[layer_name] = FullAttentionSpec(
                        block_size=block_size,
                        num_kv_heads=attn_module.num_kv_heads,
                        head_size=attn_module.head_size,
                        dtype=self.kv_cache_dtype,
                        use_mla=use_mla)
            elif attn_module.attn_type in (AttentionType.ENCODER,
                                           AttentionType.ENCODER_ONLY):
                # encoder-only attention does not need KV cache.
                continue
            elif attn_module.attn_type == AttentionType.ENCODER_DECODER:
                raise NotImplementedError
            else:
                raise ValueError(
                    f"Unknown attention type: {attn_module.attn_type}")

        mamba_layers = get_layers_from_vllm_config(self.vllm_config, MambaBase)
        if len(mamba_layers) > 0:
            if self.vllm_config.speculative_config is not None:
                raise NotImplementedError(
                    "Mamba with speculative decoding is not supported yet.")
            if self.vllm_config.cache_config.enable_prefix_caching:
                raise NotImplementedError(
                    "Prefix caching is not supported for Mamba yet.")
            max_model_len = self.vllm_config.model_config.max_model_len

            page_size_padded = (
                self.vllm_config.cache_config.mamba_page_size_padded)

            # Set block_size to max_model_len, so that mamba model will always
            # have only one block in the KV cache.
            for layer_name, mamba_module in mamba_layers.items():
                kv_cache_spec[layer_name] = MambaSpec(
                    shapes=mamba_module.get_state_shape(),
                    dtype=self.kv_cache_dtype,
                    block_size=max_model_len,
                    page_size_padded=page_size_padded)

        return kv_cache_spec

    def _build_encoder_only_attn_metadata(
            self, scheduler_output: "SchedulerOutput") -> \
                tuple[CommonAttentionMetadata, Any]:
        """Prepare encoder attention metadata for encoder-only models.

        Args:
            scheduler_output: Scheduler output

        Returns:
            dict[str, Any]: Encoder attention metadata
        """
        num_reqs = self.input_batch.num_reqs
        total_num_scheduled_tokens = scheduler_output.total_num_scheduled_tokens

        # Get the number of scheduled tokens for each request.
        req_ids = self.input_batch.req_ids
        tokens = [scheduler_output.num_scheduled_tokens[i] for i in req_ids]
        max_num_scheduled_tokens = max(tokens)

        # Use the first attention metadata builder
        # to create encoder attention metadata
        builder = self.attn_metadata_builders[0]

        dummy_block_table = torch.zeros((num_reqs, 1),
                                        dtype=torch.int32,
                                        device=self.device)
        dummy_slot_mapping = torch.zeros((total_num_scheduled_tokens, ),
                                         dtype=torch.int32,
                                         device=self.device)

        common_metadata = CommonAttentionMetadata(
            query_start_loc=self.query_start_loc[:num_reqs + 1],
            query_start_loc_cpu=self.query_start_loc_cpu[:num_reqs + 1],
            seq_lens=self.seq_lens[:num_reqs],
            seq_lens_cpu=self.seq_lens_cpu[:num_reqs],
            num_computed_tokens_cpu=self.input_batch.
            num_computed_tokens_cpu_tensor[:num_reqs],
            num_reqs=num_reqs,
            num_actual_tokens=total_num_scheduled_tokens,
            max_query_len=max_num_scheduled_tokens,
            block_table_tensor=dummy_block_table,
            slot_mapping=dummy_slot_mapping,
            causal=False,
        )

        return common_metadata, builder.build(
            common_prefix_len=0,  # No cascade for encoder
            common_attn_metadata=common_metadata,
        )<|MERGE_RESOLUTION|>--- conflicted
+++ resolved
@@ -1490,7 +1490,6 @@
                 skip_cuda_graphs=skip_cuda_graphs,
         ):
             self.maybe_setup_kv_connector(scheduler_output)
-<<<<<<< HEAD
             # get full sequence seen so far
             input_batch = self.input_batch
             # only support batch size of 1 for now
@@ -1513,6 +1512,10 @@
                     intermediate_tensors=intermediate_tensors,
                     inputs_embeds=inputs_embeds,
                     all_token_ids=token_ids,
+                    **MultiModalKwargs.as_kwargs(
+                        model_kwargs,
+                        device=self.device,
+                    ),
                 )
                 input_batch.position_offset += num_additional_tokens
             else:
@@ -1524,20 +1527,11 @@
                     positions=positions,
                     intermediate_tensors=intermediate_tensors,
                     inputs_embeds=inputs_embeds,
-                )
-=======
-
-            model_output = self.model(
-                input_ids=input_ids,
-                positions=positions,
-                intermediate_tensors=intermediate_tensors,
-                inputs_embeds=inputs_embeds,
-                **MultiModalKwargs.as_kwargs(
-                    model_kwargs,
-                    device=self.device,
-                ),
+                    **MultiModalKwargs.as_kwargs(
+                        model_kwargs,
+                        device=self.device,
+                    ),
             )
->>>>>>> de509ae8
 
             self.maybe_wait_for_kv_save()
             finished_sending, finished_recving = (
