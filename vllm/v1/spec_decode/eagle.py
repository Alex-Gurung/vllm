--- conflicted
+++ resolved
@@ -89,16 +89,9 @@
         target_hidden_states: torch.Tensor,
         # [batch_size]
         next_token_ids: torch.Tensor,
-<<<<<<< HEAD
         # [batch_size]
         next_token_document_ids: torch.Tensor,
-        # [batch_size + 1] starting with 0
-        cu_num_tokens: torch.Tensor,
-        # [batch_size, max_num_blocks_per_req]
-        block_table: torch.Tensor,
-=======
         common_attn_metadata: CommonAttentionMetadata,
->>>>>>> 8d0a01a5
         sampling_metadata: SamplingMetadata,
     ) -> torch.Tensor:
         num_tokens = target_token_ids.shape[0]
@@ -120,7 +113,6 @@
         # Replace the last token with the next token.
         # E.g., [b1, b2, c1, c2, c3, c3] -> [a2, b2, b3, c2, c3, c4]
         self.input_ids[last_token_indices] = next_token_ids
-<<<<<<< HEAD
         self.token_document_ids[last_token_indices] = next_token_document_ids
         # FA requires seq_len to have dtype int32.
         seq_lens = (target_positions[last_token_indices] + 1).int()
@@ -157,11 +149,7 @@
                 max_query_len=max_query_len,
             )
 
-            assert self.runner is not None
-=======
-
         assert self.runner is not None
->>>>>>> 8d0a01a5
 
         # FIXME: need to consider multiple kv_cache_groups
         attn_metadata = self.runner.attn_metadata_builders[0].build(
