# SPDX-License-Identifier: Apache-2.0
# SPDX-FileCopyrightText: Copyright contributors to the vLLM project

from __future__ import annotations

from dataclasses import dataclass
from typing import TYPE_CHECKING, Optional

if TYPE_CHECKING:
    import numpy as np
    import numpy.typing as npt

    from vllm.distributed.kv_transfer.kv_connector.v1.base import (
        KVConnectorMetadata)
    from vllm.lora.request import LoRARequest
    from vllm.multimodal.inputs import MultiModalKwargs, PlaceholderRange
    from vllm.pooling_params import PoolingParams
    from vllm.sampling_params import SamplingParams
    from vllm.v1.request import Request


@dataclass
class NewRequestData:

    req_id: str
    prompt_token_ids: list[int]
    prompt_token_document_ids: Optional[list[int]]
    mm_inputs: list[MultiModalKwargs]
    mm_hashes: list[str]
    mm_positions: list[PlaceholderRange]
    sampling_params: Optional[SamplingParams]
    pooling_params: Optional[PoolingParams]
    block_ids: tuple[list[int], ...]
    num_computed_tokens: int
    lora_request: Optional[LoRARequest]

    @classmethod
    def from_request(
        cls,
        request: Request,
        block_ids: tuple[list[int], ...],
    ) -> NewRequestData:
        return cls(
            req_id=request.request_id,
            prompt_token_ids=request.prompt_token_ids,
            prompt_token_document_ids=request.prompt_token_document_ids if hasattr(request, "prompt_token_document_ids") else None,
            mm_inputs=request.mm_inputs,
            mm_hashes=request.mm_hashes,
            mm_positions=request.mm_positions,
            sampling_params=request.sampling_params,
            pooling_params=request.pooling_params,
            block_ids=block_ids,
            num_computed_tokens=request.num_computed_tokens,
            lora_request=request.lora_request,
        )

    def __repr__(self):
        return (f"NewRequestData("
                f"req_id={self.req_id},"
                f"prompt_token_ids={self.prompt_token_ids},"
                f"prompt_token_document_ids={self.prompt_token_document_ids},"
                f"mm_inputs={self.mm_inputs},"
                f"mm_hashes={self.mm_hashes},"
                f"mm_positions={self.mm_positions},"
                f"sampling_params={self.sampling_params},"
                f"block_ids={self.block_ids},"
                f"num_computed_tokens={self.num_computed_tokens},"
                f"lora_request={self.lora_request}"
                ")")

    # Version of __repr__ with the prompt data obfuscated
    def anon_repr(self):
        return (f"NewRequestData("
                f"req_id={self.req_id},"
                f"prompt_token_ids_len={len(self.prompt_token_ids)},"
                f"prompt_token_document_ids_len={len(self.prompt_token_document_ids)},"
                f"mm_inputs={self.mm_inputs},"
                f"mm_hashes={self.mm_hashes},"
                f"mm_positions={self.mm_positions},"
                f"sampling_params={self.sampling_params},"
                f"block_ids={self.block_ids},"
                f"num_computed_tokens={self.num_computed_tokens},"
                f"lora_request={self.lora_request}"
                ")")


@dataclass
class CachedRequestData:

    req_id: str
    # If resumed_from_preemption is False, new_block_ids will be appended to
    # the request's block IDs. If True, new_block_ids will be used as the
    # request's block IDs instead of appending to the existing block IDs.
    resumed_from_preemption: bool
    new_token_ids: list[int]
<<<<<<< HEAD
    new_token_document_ids: Optional[list[int]]
    new_block_ids: list[list[int]]
=======
    new_block_ids: tuple[list[int], ...]
>>>>>>> 26d34eb6
    num_computed_tokens: int

    @classmethod
    def from_request(
        cls,
        request: Request,
        resumed_from_preemption: bool,
        new_token_ids: list[int],
<<<<<<< HEAD
        new_block_ids: list[list[int]],
        new_token_document_ids: Optional[list[int]],
=======
        new_block_ids: tuple[list[int], ...],
>>>>>>> 26d34eb6
    ) -> CachedRequestData:
        return cls(
            req_id=request.request_id,
            resumed_from_preemption=resumed_from_preemption,
            new_token_ids=new_token_ids,
            new_token_document_ids=new_token_document_ids,
            new_block_ids=new_block_ids,
            num_computed_tokens=request.num_computed_tokens,
        )


@dataclass
class SchedulerOutput:

    # list of the requests that are scheduled for the first time.
    # We cache the request's data in each worker process, so that we don't
    # need to re-send it every scheduling step.
    scheduled_new_reqs: list[NewRequestData]
    # list of the requests that have been scheduled before.
    # Since the request's data is already cached in the worker processes,
    # we only send the diff to minimize the communication cost.
    scheduled_cached_reqs: list[CachedRequestData]

    # req_id -> num_scheduled_tokens
    # Number of tokens scheduled for each request.
    num_scheduled_tokens: dict[str, int]
    # Total number of tokens scheduled for all requests.
    # Equal to sum(num_scheduled_tokens.values())
    total_num_scheduled_tokens: int
    # req_id -> spec_token_ids
    # If a request does not have any spec decode tokens, it will not be
    # included in the dictionary.
    scheduled_spec_decode_tokens: dict[str, list[int]]
    # req_id -> encoder input indices that need processing.
    # E.g., if a request has [0, 1], it could mean the vision encoder needs
    # to process that the request's 0-th and 1-th images in the current step.
    scheduled_encoder_inputs: dict[str, list[int]]
    # Number of common prefix blocks for all requests in each KV cache group.
    # This can be used for cascade attention.
    num_common_prefix_blocks: list[int]

    # Request IDs that are finished in between the previous and the current
    # steps. This is used to notify the workers about the finished requests
    # so that they can free the cached states for those requests.
    finished_req_ids: set[str]
    # list of (req_id, encoder_input_index) tuples.
    # Used to free the encoder cache.
    free_encoder_input_ids: list[tuple[str, int]]

    # Dict of request ids to their index within the batch
    # for filling the next token bitmask
    structured_output_request_ids: dict[str, int]
    # the bitmask for the whole batch
    grammar_bitmask: Optional[npt.NDArray[np.int32]]

    # KV Cache Connector metadata.
    kv_connector_metadata: Optional[KVConnectorMetadata] = None<|MERGE_RESOLUTION|>--- conflicted
+++ resolved
@@ -93,12 +93,8 @@
     # request's block IDs instead of appending to the existing block IDs.
     resumed_from_preemption: bool
     new_token_ids: list[int]
-<<<<<<< HEAD
     new_token_document_ids: Optional[list[int]]
-    new_block_ids: list[list[int]]
-=======
     new_block_ids: tuple[list[int], ...]
->>>>>>> 26d34eb6
     num_computed_tokens: int
 
     @classmethod
@@ -107,12 +103,8 @@
         request: Request,
         resumed_from_preemption: bool,
         new_token_ids: list[int],
-<<<<<<< HEAD
-        new_block_ids: list[list[int]],
+        new_block_ids: tuple[list[int], ...],
         new_token_document_ids: Optional[list[int]],
-=======
-        new_block_ids: tuple[list[int], ...],
->>>>>>> 26d34eb6
     ) -> CachedRequestData:
         return cls(
             req_id=request.request_id,
