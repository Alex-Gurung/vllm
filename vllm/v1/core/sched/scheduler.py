# SPDX-License-Identifier: Apache-2.0
# SPDX-FileCopyrightText: Copyright contributors to the vLLM project

from __future__ import annotations

import itertools
import time
from collections import defaultdict
from collections.abc import Iterable
from typing import Any, Optional, Union

from vllm.config import VllmConfig
from vllm.distributed.kv_events import EventPublisherFactory, KVEventBatch
from vllm.distributed.kv_transfer.kv_connector.factory import (
    KVConnectorFactory)
from vllm.distributed.kv_transfer.kv_connector.v1 import (KVConnectorBase_V1,
                                                          KVConnectorRole)
from vllm.logger import init_logger
from vllm.multimodal import MULTIMODAL_REGISTRY, MultiModalRegistry
from vllm.v1.core.encoder_cache_manager import (EncoderCacheManager,
                                                compute_encoder_budget)
from vllm.v1.core.kv_cache_manager import KVCacheManager
from vllm.v1.core.sched.interface import SchedulerInterface
from vllm.v1.core.sched.output import (CachedRequestData, NewRequestData,
                                       SchedulerOutput)
from vllm.v1.core.sched.request_queue import (SchedulingPolicy,
                                              create_request_queue)
from vllm.v1.core.sched.utils import check_stop
from vllm.v1.engine import (EngineCoreEventType, EngineCoreOutput,
                            EngineCoreOutputs)
from vllm.v1.kv_cache_interface import KVCacheConfig
from vllm.v1.metrics.stats import SchedulerStats
from vllm.v1.outputs import ModelRunnerOutput
from vllm.v1.request import Request, RequestStatus
from vllm.v1.spec_decode.metrics import SpecDecodingStats
from vllm.v1.structured_output import StructuredOutputManager

logger = init_logger(__name__)


class Scheduler(SchedulerInterface):

    def __init__(
        self,
        vllm_config: VllmConfig,
        kv_cache_config: KVCacheConfig,
        structured_output_manager: StructuredOutputManager,
        mm_registry: MultiModalRegistry = MULTIMODAL_REGISTRY,
        include_finished_set: bool = False,
        log_stats: bool = False,
    ) -> None:
        self.vllm_config = vllm_config
        self.scheduler_config = vllm_config.scheduler_config
        self.cache_config = vllm_config.cache_config
        self.lora_config = vllm_config.lora_config
        self.kv_cache_config = kv_cache_config
        self.kv_events_config = vllm_config.kv_events_config
        self.parallel_config = vllm_config.parallel_config
        self.log_stats = log_stats
        self.structured_output_manager = structured_output_manager

        # include_finished_set controls whether a separate set of finished
        # request ids should be included in the EngineCoreOutputs returned
        # by update_from_outputs(). This is currently used in the multi-engine
        # case to track request lifetimes efficiently.
        self.finished_req_ids_dict: Optional[dict[int, set[str]]] = (
            defaultdict(set) if include_finished_set else None)

        # Scheduling constraints.
        self.max_num_running_reqs = self.scheduler_config.max_num_seqs
        self.max_num_scheduled_tokens = \
            self.scheduler_config.max_num_batched_tokens
        self.max_model_len = self.scheduler_config.max_model_len
        self.enable_kv_cache_events = (
            self.kv_events_config is not None
            and self.kv_events_config.enable_kv_cache_events)

        # Create KVConnector for the Scheduler. Note that each Worker
        # will have a corresponding KVConnector with Role=WORKER.
        # KV Connector pushes/pull of remote KVs for P/D and offloading.
        self.connector = None
        if self.vllm_config.kv_transfer_config is not None:
            assert len(self.kv_cache_config.kv_cache_groups) == 1, (
                "Multiple KV cache groups are not currently supported "
                "with KV connectors")
            self.connector = KVConnectorFactory.create_connector_v1(
                config=self.vllm_config, role=KVConnectorRole.SCHEDULER)

        self.kv_event_publisher = EventPublisherFactory.create(
            self.kv_events_config,
            self.parallel_config.data_parallel_rank,
        )

        num_gpu_blocks = self.cache_config.num_gpu_blocks
        assert num_gpu_blocks is not None and num_gpu_blocks > 0

        self.block_size = self.cache_config.block_size

        # req_id -> Request
        self.requests: dict[str, Request] = {}
        # Scheduling policy
        if self.scheduler_config.policy == "priority":
            self.policy = SchedulingPolicy.PRIORITY
        elif self.scheduler_config.policy == "fcfs":
            self.policy = SchedulingPolicy.FCFS
        else:
            raise ValueError(
                f"Unknown scheduling policy: {self.scheduler_config.policy}")
        # Priority queues for requests.
        self.waiting = create_request_queue(self.policy)
        self.running: list[Request] = []

        # The request IDs that are finished in between the previous and the
        # current steps. This is used to notify the workers about the finished
        # requests so that they can free the cached states for those requests.
        # This is flushed at the end of each scheduling step.
        self.finished_req_ids: set[str] = set()

        # KV Connector: requests in process of async KV loading or recving
        self.finished_recving_kv_req_ids: set[str] = set()

        # Encoder-related.
        # Calculate encoder cache size if applicable
        # NOTE: For now we use the same budget for both compute and space.
        # This can be changed when we make encoder cache for embedding caching
        # across requests.
        encoder_compute_budget, encoder_cache_size = compute_encoder_budget(
            model_config=vllm_config.model_config,
            scheduler_config=vllm_config.scheduler_config,
            mm_registry=mm_registry,
        )

        # NOTE(woosuk): Here, "encoder" includes the vision encoder (and
        # projector if needed). Currently, we assume that the encoder also
        # has the Transformer architecture (e.g., ViT).
        self.max_num_encoder_input_tokens = encoder_compute_budget
        # NOTE: For the models without encoder (e.g., text-only models),
        # the encoder cache will not be initialized because cache size is 0
        # for these models.
        self.encoder_cache_manager = EncoderCacheManager(
            cache_size=encoder_cache_size)

        speculative_config = vllm_config.speculative_config

        self.use_eagle = False
        self.num_spec_tokens = self.num_lookahead_tokens = 0
        if speculative_config:
            self.num_spec_tokens = speculative_config.num_speculative_tokens
            if speculative_config.use_eagle():
                self.use_eagle = True
                self.num_lookahead_tokens = self.num_spec_tokens

        # Create the KV cache manager.
        self.kv_cache_manager = KVCacheManager(
            kv_cache_config=kv_cache_config,
            max_model_len=self.max_model_len,
            enable_caching=self.cache_config.enable_prefix_caching,
            caching_hash_algo=self.cache_config.prefix_caching_hash_algo,
            use_eagle=self.use_eagle,
            log_stats=self.log_stats,
            enable_kv_cache_events=self.enable_kv_cache_events,
        )
        self.use_pp = self.parallel_config.pipeline_parallel_size > 1

    def schedule(self) -> SchedulerOutput:
        # NOTE(woosuk) on the scheduling algorithm:
        # There's no "decoding phase" nor "prefill phase" in the scheduler.
        # Each request just has the num_computed_tokens and
        # num_tokens_with_spec. num_tokens_with_spec =
        # len(prompt_token_ids) + len(output_token_ids) + len(spec_token_ids).
        # At each step, the scheduler tries to assign tokens to the requests
        # so that each request's num_computed_tokens can catch up its
        # num_tokens_with_spec. This is general enough to cover
        # chunked prefills, prefix caching, speculative decoding,
        # and the "jump decoding" optimization in the future.

        scheduled_new_reqs: list[Request] = []
        scheduled_resumed_reqs: list[Request] = []
        scheduled_running_reqs: list[Request] = []
        preempted_reqs: list[Request] = []

        # NOTE: structured_output_request_ids maps
        # a request's (request that uses structured output)
        # request_id to the running request index.
        # This will helps us determine to slice the grammar bitmask
        # and only applies valid mask for requests that
        # uses structured decoding.
        structured_output_request_ids: dict[str, int] = {}

        req_to_new_block_ids: dict[str, tuple[list[int], ...]] = {}
        num_scheduled_tokens: dict[str, int] = {}
        token_budget = self.max_num_scheduled_tokens
        # Encoder-related.
        scheduled_encoder_inputs: dict[str, list[int]] = {}
        encoder_budget = self.max_num_encoder_input_tokens
        # Spec decode-related.
        scheduled_spec_decode_tokens: dict[str, list[int]] = {}

        # For logging.
        scheduled_timestamp = time.monotonic()

        # First, schedule the RUNNING requests.
        req_index = 0
        while req_index < len(self.running) and token_budget > 0:
            request = self.running[req_index]

            num_new_tokens = (request.num_tokens_with_spec -
                              request.num_computed_tokens)
            if (0 < self.scheduler_config.long_prefill_token_threshold <
                    num_new_tokens):
                num_new_tokens = (
                    self.scheduler_config.long_prefill_token_threshold)
            num_new_tokens = min(num_new_tokens, token_budget)

            # Make sure the input position does not exceed the max model len.
            # This is necessary when using spec decoding.
            num_new_tokens = min(
                num_new_tokens,
                self.max_model_len - 1 - request.num_computed_tokens)

            # Schedule encoder inputs.
            encoder_inputs_to_schedule = None
            new_encoder_budget = encoder_budget
            if request.has_encoder_inputs:
                (encoder_inputs_to_schedule, num_new_tokens,
                 new_encoder_budget) = self._try_schedule_encoder_inputs(
                     request, request.num_computed_tokens, num_new_tokens,
                     encoder_budget)

            if num_new_tokens == 0:
                # The request cannot be scheduled because one of the following
                # reasons:
                # 1. No new tokens to schedule. This may happen when PP>1 and
                #    we have already scheduled all prompt tokens but they are
                #    not finished yet.
                # 2. The encoder budget is exhausted.
                # 3. The encoder cache is exhausted.
                # NOTE(woosuk): Here, by doing `continue` instead of `break`,
                # we do not strictly follow the FCFS scheduling policy and
                # allow the lower-priority requests to be scheduled.
                req_index += 1
                continue

            num_draft_tokens = max(
                num_new_tokens + request.num_computed_tokens -
                request.num_tokens, 0)

            while True:
                new_blocks = self.kv_cache_manager.allocate_slots(
                    request,
                    num_new_tokens,
                    num_draft_tokens=num_draft_tokens,
                    num_lookahead_tokens=self.num_lookahead_tokens)
                if new_blocks is None:
                    # The request cannot be scheduled.
                    # Preempt the lowest-priority request.
                    if self.policy == SchedulingPolicy.PRIORITY:
                        preempted_req = max(
                            self.running,
                            key=lambda r: (r.priority, r.arrival_time),
                        )
                        self.running.remove(preempted_req)
                    else:
                        preempted_req = self.running.pop()

                    self.kv_cache_manager.free(preempted_req)
                    preempted_req.status = RequestStatus.PREEMPTED
                    preempted_req.num_computed_tokens = 0
                    if self.log_stats:
                        preempted_req.record_event(
                            EngineCoreEventType.PREEMPTED, scheduled_timestamp)

                    self.waiting.prepend_request(preempted_req)
                    preempted_reqs.append(preempted_req)
                    if preempted_req == request:
                        # No more request to preempt.
                        can_schedule = False
                        break
                else:
                    # The request can be scheduled.
                    can_schedule = True
                    break
            if not can_schedule:
                break
            assert new_blocks is not None

            # Schedule the request.
            scheduled_running_reqs.append(request)
            if request.use_structured_output:
                # PERF: in case of chunked prefill,
                # request might not include any new tokens.
                # Therefore, we might introduce some additional
                # cycle to fill in the bitmask, which could be a big no-op.
                structured_output_request_ids[request.request_id] = req_index
            req_to_new_block_ids[request.request_id] = (
                new_blocks.get_block_ids())
            num_scheduled_tokens[request.request_id] = num_new_tokens
            token_budget -= num_new_tokens
            req_index += 1

            # Speculative decode related.
            if request.spec_token_ids:
                num_scheduled_spec_tokens = (num_new_tokens +
                                             request.num_computed_tokens -
                                             request.num_tokens)
                if num_scheduled_spec_tokens > 0:
                    # Trim spec_token_ids list to num_scheduled_spec_tokens.
                    del request.spec_token_ids[num_scheduled_spec_tokens:]
                    scheduled_spec_decode_tokens[request.request_id] = (
                        request.spec_token_ids)

            # Encoder-related.
            if encoder_inputs_to_schedule:
                scheduled_encoder_inputs[request.request_id] = (
                    encoder_inputs_to_schedule)
                # Allocate the encoder cache.
                for i in encoder_inputs_to_schedule:
                    self.encoder_cache_manager.allocate(request, i)
                encoder_budget = new_encoder_budget

        # Record the LoRAs in scheduled_running_reqs
        scheduled_loras: set[int] = set()
        if self.lora_config:
            scheduled_loras = set(
                req.lora_request.lora_int_id for req in scheduled_running_reqs
                if req.lora_request and req.lora_request.lora_int_id > 0)
            assert len(scheduled_loras) <= self.lora_config.max_loras

        # Use a temporary RequestQueue to collect requests that need to be
        # skipped and put back at the head of the waiting queue later
        skipped_waiting_requests = create_request_queue(self.policy)

        # Next, schedule the WAITING requests.
        if not preempted_reqs:
            while self.waiting and token_budget > 0:
                if len(self.running) == self.max_num_running_reqs:
                    break

                request = self.waiting.peek_request()

                # KVTransfer: skip request if still waiting for remote kvs.
                if request.status == RequestStatus.WAITING_FOR_REMOTE_KVS:
                    is_ready = self._update_waiting_for_remote_kv(request)
                    if is_ready:
                        request.status = RequestStatus.WAITING
                    else:
                        logger.debug(
                            "%s is still in WAITING_FOR_REMOTE_KVS state.",
                            request.request_id)
                        self.waiting.pop_request()
                        skipped_waiting_requests.prepend_request(request)
                        continue

                # Skip request if the structured output request is still waiting
                # for FSM compilation.
                if request.status == RequestStatus.WAITING_FOR_FSM:
                    structured_output_req = request.structured_output_request
                    if structured_output_req and structured_output_req.grammar:
                        request.status = RequestStatus.WAITING
                    else:
                        self.waiting.pop_request()
                        skipped_waiting_requests.prepend_request(request)
                        continue

                # Check that adding the request still respects the max_loras
                # constraint.
                if (self.lora_config and request.lora_request and
                    (len(scheduled_loras) == self.lora_config.max_loras and
                     request.lora_request.lora_int_id not in scheduled_loras)):
                    # Scheduling would exceed max_loras, skip.
                    self.waiting.pop_request()
                    skipped_waiting_requests.prepend_request(request)
                    continue

                num_external_computed_tokens = 0
                load_kv_async = False

                # Get already-cached tokens.
                if request.num_computed_tokens == 0:
                    # Get locally-cached tokens.
                    new_computed_blocks, num_new_local_computed_tokens = \
                        self.kv_cache_manager.get_computed_blocks(
                            request)

                    # Get externally-cached tokens if using a KVConnector.
                    if self.connector is not None:
                        num_external_computed_tokens, load_kv_async = (
                            self.connector.get_num_new_matched_tokens(
                                request, num_new_local_computed_tokens))

                    # Total computed tokens (local + external).
                    num_computed_tokens = (num_new_local_computed_tokens +
                                           num_external_computed_tokens)
                # KVTransfer: WAITING reqs have num_computed_tokens > 0
                # after async KV recvs are completed.
                else:
                    new_computed_blocks = (
                        self.kv_cache_manager.create_empty_block_list())
                    num_new_local_computed_tokens = 0
                    num_computed_tokens = request.num_computed_tokens

                encoder_inputs_to_schedule = None
                new_encoder_budget = encoder_budget

                # KVTransfer: loading remote KV, do not allocate for new work.
                if load_kv_async:
                    assert num_external_computed_tokens > 0
                    num_new_tokens = 0
                # Number of tokens to be scheduled.
                else:
                    # We use `request.num_tokens` instead of
                    # `request.num_prompt_tokens` to consider the resumed
                    # requests, which have output tokens.
                    num_new_tokens = request.num_tokens - num_computed_tokens
                    if (0 < self.scheduler_config.long_prefill_token_threshold
                            < num_new_tokens):
                        num_new_tokens = (
                            self.scheduler_config.long_prefill_token_threshold)

                    # chunked prefill has to be enabled explicitly to allow
                    # pooling requests to be chunked
                    if not self.scheduler_config.chunked_prefill_enabled and \
                        num_new_tokens > token_budget:
                        self.waiting.pop_request()
                        skipped_waiting_requests.prepend_request(request)
                        continue

                    num_new_tokens = min(num_new_tokens, token_budget)
                    assert num_new_tokens > 0

                    # Schedule encoder inputs.
                    if request.has_encoder_inputs:
                        (encoder_inputs_to_schedule, num_new_tokens,
                         new_encoder_budget
                         ) = self._try_schedule_encoder_inputs(
                             request, num_computed_tokens, num_new_tokens,
                             encoder_budget)
                        if num_new_tokens == 0:
                            # The request cannot be scheduled.
                            break

                new_blocks = self.kv_cache_manager.allocate_slots(
                    request,
                    num_new_tokens + num_external_computed_tokens,
                    num_new_local_computed_tokens,
                    new_computed_blocks,
                    num_lookahead_tokens=self.num_lookahead_tokens,
                    delay_cache_blocks=load_kv_async,
                )
                if new_blocks is None:
                    # The request cannot be scheduled.
                    break

                # KVTransfer: the connector uses this info to determine
                # if a load is needed. Note that
                # This information is used to determine if a load is
                # needed for this request.
                if self.connector is not None:
                    self.connector.update_state_after_alloc(
                        request,
                        new_computed_blocks + new_blocks,
                        num_external_computed_tokens,
                    )

                # Request was already popped from self.waiting
                # unless it was re-added above due to new_blocks being None.
                request = self.waiting.pop_request()
                if load_kv_async:
                    # If loading async, allocate memory and put request
                    # into the WAITING_FOR_REMOTE_KV state.
                    skipped_waiting_requests.prepend_request(request)
                    request.status = RequestStatus.WAITING_FOR_REMOTE_KVS
                    continue

                if request.use_structured_output:
                    structured_output_request_ids[request.request_id] = (
                        req_index)
                req_index += 1
                self.running.append(request)
                if self.log_stats:
                    request.record_event(EngineCoreEventType.SCHEDULED,
                                         scheduled_timestamp)
                if request.status == RequestStatus.WAITING:
                    scheduled_new_reqs.append(request)
                elif request.status == RequestStatus.PREEMPTED:
                    scheduled_resumed_reqs.append(request)
                else:
                    raise RuntimeError(
                        f"Invalid request status: {request.status}")

                if self.lora_config and request.lora_request:
                    scheduled_loras.add(request.lora_request.lora_int_id)
                req_to_new_block_ids[request.request_id] = (
                    self.kv_cache_manager.get_block_ids(request.request_id))
                num_scheduled_tokens[request.request_id] = num_new_tokens
                token_budget -= num_new_tokens
                request.status = RequestStatus.RUNNING
                request.num_computed_tokens = num_computed_tokens
                # Count the number of prefix cached tokens.
                if request.num_cached_tokens < 0:
                    request.num_cached_tokens = num_computed_tokens
                # Encoder-related.
                if encoder_inputs_to_schedule:
                    scheduled_encoder_inputs[request.request_id] = (
                        encoder_inputs_to_schedule)
                    # Allocate the encoder cache.
                    for i in encoder_inputs_to_schedule:
                        self.encoder_cache_manager.allocate(request, i)
                    encoder_budget = new_encoder_budget

        # Put back any skipped requests at the head of the waiting queue
        if skipped_waiting_requests:
            self.waiting.prepend_requests(skipped_waiting_requests)

        # Check if the scheduling constraints are satisfied.
        total_num_scheduled_tokens = sum(num_scheduled_tokens.values())
        assert total_num_scheduled_tokens <= self.max_num_scheduled_tokens
        assert token_budget >= 0
        assert len(self.running) <= self.max_num_running_reqs
        # Since some requests in the RUNNING queue may not be scheduled in
        # this step, the total number of scheduled requests can be smaller than
        # len(self.running).
        assert (len(scheduled_new_reqs) + len(scheduled_resumed_reqs) +
                len(scheduled_running_reqs) <= len(self.running))

        # Get the longest common prefix among all requests in the running queue.
        # This can be potentially used for cascade attention.
        num_common_prefix_blocks = [0] * len(
            self.kv_cache_config.kv_cache_groups)
        if self.running:
            any_request = self.running[0]
            num_common_prefix_blocks = (
                self.kv_cache_manager.get_num_common_prefix_blocks(
                    any_request, len(self.running)))

        grammar_bitmask = self.structured_output_manager.grammar_bitmask(
            self.requests,
            structured_output_request_ids,
            scheduled_spec_decode_tokens,
        )
        # Construct the scheduler output.
        new_reqs_data = [
            NewRequestData.from_request(req,
                                        req_to_new_block_ids[req.request_id])
            for req in scheduled_new_reqs
        ]
        cached_reqs_data = self._make_cached_request_data(
            scheduled_running_reqs,
            scheduled_resumed_reqs,
            num_scheduled_tokens,
            scheduled_spec_decode_tokens,
            req_to_new_block_ids,
        )
        scheduler_output = SchedulerOutput(
            scheduled_new_reqs=new_reqs_data,
            scheduled_cached_reqs=cached_reqs_data,
            num_scheduled_tokens=num_scheduled_tokens,
            total_num_scheduled_tokens=total_num_scheduled_tokens,
            scheduled_spec_decode_tokens=scheduled_spec_decode_tokens,
            scheduled_encoder_inputs=scheduled_encoder_inputs,
            num_common_prefix_blocks=num_common_prefix_blocks,
            # finished_req_ids is an existing state in the scheduler,
            # instead of being newly scheduled in this step.
            # It contains the request IDs that are finished in between
            # the previous and the current steps.
            finished_req_ids=self.finished_req_ids,
            free_encoder_input_ids=self.encoder_cache_manager.get_freed_ids(),
            structured_output_request_ids=structured_output_request_ids,
            grammar_bitmask=grammar_bitmask,
        )

        # NOTE(Kuntai): this function is designed for multiple purposes:
        # 1. Plan the KV cache store
        # 2. Wrap up all the KV cache load / save ops into an opaque object
        # 3. Clear the internal states of the connector
        if self.connector is not None:
            meta = self.connector.build_connector_meta(scheduler_output)
            scheduler_output.kv_connector_metadata = meta

        events = self.kv_cache_manager.take_events()
        if events:
            batch = KVEventBatch(ts=time.time(), events=events)
            self.kv_event_publisher.publish(batch)

        self._update_after_schedule(scheduler_output)
        return scheduler_output

    def _update_after_schedule(
        self,
        scheduler_output: SchedulerOutput,
    ) -> None:
        # Advance the number of computed tokens for the request AFTER
        # the request is scheduled.
        # 1. The scheduler_output of the current step has to include the
        #    original number of scheduled tokens to determine input IDs.
        # 2. Advance the number of computed tokens here allowing us to
        #    schedule the prefill request again immediately in the next
        #    scheduling step.
        # 3. If some tokens (e.g. spec tokens) are rejected later, the number of
        #    computed tokens will be adjusted in update_from_output.
        num_scheduled_tokens = scheduler_output.num_scheduled_tokens
        for req_id, num_scheduled_token in num_scheduled_tokens.items():
            request = self.requests[req_id]
            request.num_computed_tokens += num_scheduled_token

        # Clear the finished request IDs.
        # NOTE: We shouldn't do self.finished_req_ids.clear() here because
        # it will also affect the scheduler output.
        self.finished_req_ids = set()

    def _make_cached_request_data(
        self,
        running_reqs: list[Request],
        resumed_reqs: list[Request],
        num_scheduled_tokens: dict[str, int],
        spec_decode_tokens: dict[str, list[int]],
        req_to_new_block_ids: dict[str, tuple[list[int], ...]],
    ) -> CachedRequestData:
<<<<<<< HEAD
        # OPTIMIZATION: Cache the CachedRequestData objects to avoid creating
        # them at each scheduling step.
        num_computed_tokens = request.num_computed_tokens
        num_regular_tokens = num_scheduled_tokens - num_scheduled_spec_tokens
        new_token_ids = request.all_token_ids[
            num_computed_tokens:num_computed_tokens + num_regular_tokens]
        new_token_document_ids = request.all_token_document_ids[
            num_computed_tokens:num_computed_tokens + num_regular_tokens]
        req_data_queue = self._cached_reqs_data.get(request.request_id)
        if req_data_queue:
            req_data = req_data_queue.popleft()
            req_data.resumed_from_preemption = resumed_from_preemption
            req_data.new_token_ids = new_token_ids
            req_data.new_token_document_ids = new_token_document_ids
            req_data.new_block_ids = new_block_ids
            req_data.num_computed_tokens = num_computed_tokens
        else:
            # No cached request data, or all cached request data has been
            # used by the scheduled requests.
            req_data = CachedRequestData.from_request(request,
                                                      resumed_from_preemption,
                                                      new_token_ids,
                                                      new_block_ids,
                                                      new_token_document_ids=new_token_document_ids)
        return req_data
=======
        req_ids: list[str] = []
        new_token_ids: list[list[int]] = []
        new_block_ids: list[tuple[list[int], ...]] = []
        num_computed_tokens: list[int] = []

        for req in itertools.chain(running_reqs, resumed_reqs):
            req_id = req.request_id
            req_ids.append(req_id)
            num_tokens = (num_scheduled_tokens[req_id] -
                          len(spec_decode_tokens.get(req_id, ())))
            if self.use_pp:
                # When using PP, the scheduler sends the sampled tokens back,
                # because there's no direct communication between the first-
                # stage worker and the last-stage worker. Otherwise, we don't
                # need to send the sampled tokens back because the model runner
                # will cache them.
                token_ids = req.all_token_ids[req.num_computed_tokens:req.
                                              num_computed_tokens + num_tokens]
                new_token_ids.append(token_ids)
            new_block_ids.append(req_to_new_block_ids[req_id])
            num_computed_tokens.append(req.num_computed_tokens)
        # Because resumed_reqs is usually empty, it is more efficient to do
        # in-place appending so that we don't need to allocate a new list.
        resumed_from_preemption = [False] * len(running_reqs)
        resumed_from_preemption += [True] * len(resumed_reqs)

        return CachedRequestData(
            req_ids=req_ids,
            resumed_from_preemption=resumed_from_preemption,
            new_token_ids=new_token_ids,
            new_block_ids=new_block_ids,
            num_computed_tokens=num_computed_tokens,
        )
>>>>>>> 110df743

    def _try_schedule_encoder_inputs(
        self,
        request: Request,
        num_computed_tokens: int,
        num_new_tokens: int,
        encoder_budget: int,
    ) -> tuple[list[int], int, int]:
        """
        Determine which encoder inputs need to be scheduled in the current step,
        and update `num_new_tokens` and encoder token budget accordingly.

        An encoder input will be scheduled if:
        - Its output tokens overlap with the range of tokens being computed
        in this step, i.e.,
        [num_computed_tokens, num_computed_tokens + num_new_tokens).
        - It is not already computed and stored in the encoder cache.
        - There is sufficient encoder token budget to process it.
        - The encoder cache has space to store it.

        If an encoder input cannot be scheduled due to cache or budget
        limitations, the method adjusts `num_new_tokens` to schedule only the
        decoder tokens up to just before the unschedulable encoder input.

        Note that num_computed_tokens includes both locally cached
        blocks and externally cached blocks (via KVConnector).
        """
        if num_new_tokens == 0 or not request.has_encoder_inputs:
            return [], num_new_tokens, encoder_budget
        encoder_inputs_to_schedule: list[int] = []
        mm_positions = request.mm_positions
        assert mm_positions is not None
        assert len(mm_positions) > 0
        for i, pos_info in enumerate(mm_positions):
            start_pos = pos_info.offset
            num_encoder_tokens = pos_info.length

            # The encoder output is needed if the two ranges overlap:
            # [num_computed_tokens, num_computed_tokens + num_new_tokens) and
            # [start_pos, start_pos + num_encoder_tokens)
            if start_pos >= num_computed_tokens + num_new_tokens:
                # The encoder input is not needed in this step.
                break
            if start_pos + num_encoder_tokens <= num_computed_tokens:
                # The encoder input is already computed and stored
                # in the decoder's KV cache.
                continue

            if self.encoder_cache_manager.has_cache(request, i):
                # The encoder input is already computed and cached.
                continue

            # If no encoder input chunking is allowed, we do not want to
            # partially schedule a multimodal item. If the scheduled range would
            # only cover part of the mm input, roll back to before the mm item.
            if (self.scheduler_config.disable_chunked_mm_input
                    and num_computed_tokens < start_pos
                    and (num_computed_tokens + num_new_tokens)
                    < (start_pos + num_encoder_tokens)):
                num_new_tokens = start_pos - num_computed_tokens
                break

            if (not self.encoder_cache_manager.can_allocate(request, i)
                    or num_encoder_tokens > encoder_budget):
                # The encoder cache is full or the encoder budget is exhausted.
                # NOTE(woosuk): We assume that the encoder input tokens should
                # be processed altogether, as the encoder usually uses
                # bidirectional attention.
                if num_computed_tokens < start_pos:
                    # We only schedule the decoder tokens just before the
                    # encoder input.
                    num_new_tokens = start_pos - num_computed_tokens
                else:
                    # Because of prefix caching, num_computed_tokens is greater
                    # than start_pos even though its encoder input is not
                    # available. In this case, we can't schedule any token for
                    # the request in this step.
                    num_new_tokens = 0
                break

            encoder_budget -= num_encoder_tokens
            encoder_inputs_to_schedule.append(i)
        return encoder_inputs_to_schedule, num_new_tokens, encoder_budget

    def update_from_output(
        self,
        scheduler_output: SchedulerOutput,
        model_runner_output: ModelRunnerOutput,
    ) -> dict[int, EngineCoreOutputs]:
        sampled_token_ids = model_runner_output.sampled_token_ids
        sampled_token_document_ids = model_runner_output.sampled_token_document_ids
        spec_token_ids = model_runner_output.spec_token_ids
        logprobs = model_runner_output.logprobs
        prompt_logprobs_dict = model_runner_output.prompt_logprobs_dict
        num_scheduled_tokens = scheduler_output.num_scheduled_tokens
        pooler_outputs = model_runner_output.pooler_output
        num_nans_in_logits = model_runner_output.num_nans_in_logits

        new_running: list[Request] = []
        outputs: dict[int, list[EngineCoreOutput]] = defaultdict(list)
        spec_decoding_stats: Optional[SpecDecodingStats] = None

        # NOTE(woosuk): As len(self.running) can be up to 1K or more, the below
        # loop can be a performance bottleneck. We should do our best to avoid
        # expensive operations inside the loop.
        for request in self.running:
            req_id = request.request_id
            num_tokens_scheduled = num_scheduled_tokens.get(req_id, 0)
            if num_tokens_scheduled == 0:
                # The request was not scheduled in this step.
                new_running.append(request)
                continue

            req_index = model_runner_output.req_id_to_index[req_id]
            generated_token_ids = sampled_token_ids[
                req_index] if sampled_token_ids else []
            generated_token_document_ids = sampled_token_document_ids[req_index] if sampled_token_document_ids else []
            scheduled_spec_token_ids = (
                scheduler_output.scheduled_spec_decode_tokens.get(req_id))
            if scheduled_spec_token_ids:
                # num_computed_tokens represents the number of tokens
                # processed in the current step, considering scheduled
                # tokens and rejections. If some tokens are rejected,
                # num_computed_tokens is decreased by the number of rejected
                # tokens, where is given by:
                # len(scheduled_spec_token_ids) + 1 - len(generated_token_ids).
                num_tokens_rejected = (len(scheduled_spec_token_ids) + 1 -
                                       len(generated_token_ids))
                request.num_computed_tokens -= num_tokens_rejected
                spec_decoding_stats = self.make_spec_decoding_stats(
                    spec_decoding_stats,
                    num_draft_tokens=len(scheduled_spec_token_ids),
                    num_accepted_tokens=len(generated_token_ids) - 1)

            # NOTE(woosuk): This has to be executed after updating
            # `request.num_computed_tokens`.
            if request.has_encoder_inputs:
                self._free_encoder_inputs(request)

            stopped = False
            new_logprobs = None
            new_token_ids = generated_token_ids
            new_token_document_ids = generated_token_document_ids
            kv_transfer_params = None

            # Append generated tokens and check for stop. Note that if
            # a request is still being prefilled, we expect the model runner
            # to return empty token ids for the request.
            for num_new, output_token_id in enumerate(new_token_ids, 1):
                output_token_document_id = new_token_document_ids[num_new - 1]
                request.append_output_token_ids(output_token_id, token_document_ids=output_token_document_id)

                # Check for stop and update request state.
                # This must be called before we make the EngineCoreOutput.
                stopped = check_stop(request, self.max_model_len)
                if stopped:
                    kv_transfer_params = self._free_request(request)
                    del new_token_ids[num_new:]  # Trim new tokens if needed.
                    break

            pooler_output = None
            if pooler_outputs:
                pooler_output = pooler_outputs[req_index]
                stopped = check_stop(request, self.max_model_len,
                                     pooler_output)
                if stopped:
                    kv_transfer_params = self._free_request(request)

            # Extract sample logprobs if needed.
            if request.sampling_params is not None \
                and request.sampling_params.logprobs is not None and logprobs:
                # NOTE: once we support N tokens per step (spec decode),
                # the outer lists can be of length > 1.
                new_logprobs = logprobs.slice(req_index, req_index + 1)

            if new_token_ids and self.structured_output_manager.should_advance(
                    request):
                # NOTE: structured_output_request
                # should not be None if use_structured_output, we have
                # check above, so safe to ignore type warning
                request.structured_output_request.grammar.accept_tokens(  # type: ignore[union-attr]
                    req_id, new_token_ids)

            # spec_token_ids comes from the model runner output
            if num_nans_in_logits is not None and req_id in num_nans_in_logits:
                request.num_nans_in_logits = num_nans_in_logits[req_id]

            # Add newly generated spec token ids to the request.
            if spec_token_ids is not None:
                if self.structured_output_manager.should_advance(request):
                    metadata = request.structured_output_request
                    # Needs to happen after new_token_ids are accepted.
                    request.spec_token_ids = metadata.grammar.validate_tokens(  # type: ignore[union-attr]
                        spec_token_ids[req_index])
                else:
                    request.spec_token_ids = spec_token_ids[req_index]

            # Get prompt logprobs for this request.
            prompt_logprobs_tensors = prompt_logprobs_dict.get(req_id)
            if new_token_ids or pooler_output is not None \
                or kv_transfer_params:

                # Add EngineCoreOutput for this Request.
                outputs[request.client_index].append(
                    EngineCoreOutput(
                        request_id=req_id,
                        new_token_ids=new_token_ids,
                        new_token_document_ids=new_token_document_ids,
                        finish_reason=request.get_finished_reason(),
                        new_logprobs=new_logprobs,
                        new_prompt_logprobs_tensors=prompt_logprobs_tensors,
                        pooling_output=pooler_output,
                        stop_reason=request.stop_reason,
                        events=request.take_events(),
                        kv_transfer_params=kv_transfer_params,
                        num_cached_tokens=request.num_cached_tokens,
                    ))

            else:
                # Invariant: EngineCore returns no partial prefill outputs.
                assert not prompt_logprobs_tensors

            if not stopped:
                new_running.append(request)
        self.running = new_running

        # KV Connector: update state for finished KV Transfers.
        self._update_from_kv_xfer_finished(model_runner_output)

        # Create EngineCoreOutputs for all clients that have requests with
        # outputs in this step.
        engine_core_outputs = {
            client_index: EngineCoreOutputs(outputs=outs)
            for client_index, outs in outputs.items()
        }

        finished_req_ids = self.finished_req_ids_dict
        if finished_req_ids:
            # Include ids of requests that finished since last outputs
            # were sent.
            for client_index, finished_set in finished_req_ids.items():
                # Set finished request set in EngineCoreOutputs for this client.
                if (eco := engine_core_outputs.get(client_index)) is not None:
                    eco.finished_requests = finished_set
                else:
                    engine_core_outputs[client_index] = EngineCoreOutputs(
                        finished_requests=finished_set)
            finished_req_ids.clear()

        if engine_core_outputs:
            # Return stats to only one of the front-ends.
            next(iter(engine_core_outputs.values())).scheduler_stats = (
                self.make_stats(spec_decoding_stats))

        return engine_core_outputs

    def _free_encoder_inputs(self, request: Request) -> None:
        cached_encoder_input_ids = (
            self.encoder_cache_manager.get_cached_input_ids(request))
        # OPTIMIZATION: Avoid list(set) if the set is empty.
        if not cached_encoder_input_ids:
            return

        # Here, we use list(set) to avoid modifying the set while iterating
        # over it.
        for input_id in list(cached_encoder_input_ids):
            mm_positions = request.mm_positions[input_id]
            start_pos = mm_positions.offset
            num_tokens = mm_positions.length
            if start_pos + num_tokens <= request.num_computed_tokens:
                # The encoder output is already processed and stored
                # in the decoder's KV cache.
                self.encoder_cache_manager.free_encoder_input(
                    request, input_id)

    def get_request_counts(self) -> tuple[int, int]:
        """Returns (num_running_reqs, num_waiting_reqs)."""
        return len(self.running), len(self.waiting)

    def add_request(self, request: Request) -> None:
        self.waiting.add_request(request)
        self.requests[request.request_id] = request
        if self.log_stats:
            request.record_event(EngineCoreEventType.QUEUED)

    def finish_requests(
        self,
        request_ids: Union[str, Iterable[str]],
        finished_status: RequestStatus,
    ) -> None:
        """Handles the finish signal from outside the scheduler.

        For example, the API server can abort a request when the client
        disconnects.
        """
        assert RequestStatus.is_finished(finished_status)
        if isinstance(request_ids, str):
            request_ids = (request_ids, )
        else:
            request_ids = set(request_ids)

        running_requests_to_remove = []
        waiting_requests_to_remove = []
        valid_requests = []

        # First pass: collect requests to remove from queues
        for req_id in request_ids:
            request = self.requests.get(req_id)
            if request is None:
                # Invalid request ID.
                continue

            valid_requests.append(request)
            if request.status == RequestStatus.RUNNING:
                running_requests_to_remove.append(request)
            else:
                waiting_requests_to_remove.append(request)

        # Remove all requests from queues at once for better efficiency
        for request in running_requests_to_remove:
            self.running.remove(request)
        if waiting_requests_to_remove:
            self.waiting.remove_requests(waiting_requests_to_remove)

        # Second pass: set status and free requests
        for request in valid_requests:
            request.status = finished_status
            self._free_request(request)

    def _free_request(self, request: Request) -> Optional[dict[str, Any]]:
        assert request.is_finished()

        delay_free_blocks, kv_xfer_params = self._connector_finished(request)
        self.encoder_cache_manager.free(request)
        request_id = request.request_id
        self.finished_req_ids.add(request_id)
        if self.finished_req_ids_dict is not None:
            self.finished_req_ids_dict[request.client_index].add(request_id)

        if not delay_free_blocks:
            self._free_blocks(request)

        return kv_xfer_params

    def _free_blocks(self, request: Request):
        assert request.is_finished()
        self.kv_cache_manager.free(request)
        self.kv_cache_manager.free_block_hashes(request)
        del self.requests[request.request_id]

    def get_num_unfinished_requests(self) -> int:
        return len(self.waiting) + len(self.running)

    def has_finished_requests(self) -> bool:
        return len(self.finished_req_ids) > 0

    def reset_prefix_cache(self) -> bool:
        return self.kv_cache_manager.reset_prefix_cache()

    def make_stats(
        self,
        spec_decoding_stats: Optional[SpecDecodingStats] = None,
    ) -> Optional[SchedulerStats]:
        if not self.log_stats:
            return None
        prefix_cache_stats = self.kv_cache_manager.make_prefix_cache_stats()
        assert prefix_cache_stats is not None
        return SchedulerStats(
            num_running_reqs=len(self.running),
            num_waiting_reqs=len(self.waiting),
            kv_cache_usage=self.kv_cache_manager.usage,
            prefix_cache_stats=prefix_cache_stats,
            spec_decoding_stats=spec_decoding_stats,
            num_corrupted_reqs=sum(req.is_output_corrupted
                                   for req in self.running),
        )

    def make_spec_decoding_stats(
        self,
        spec_decoding_stats: Optional[SpecDecodingStats],
        num_draft_tokens: int,
        num_accepted_tokens: int,
    ) -> Optional[SpecDecodingStats]:
        if not self.log_stats:
            return None
        if spec_decoding_stats is None:
            spec_decoding_stats = SpecDecodingStats.new(self.num_spec_tokens)
        spec_decoding_stats.observe_draft(
            num_draft_tokens=num_draft_tokens,
            num_accepted_tokens=num_accepted_tokens)
        return spec_decoding_stats

    def shutdown(self) -> None:
        if self.kv_event_publisher:
            self.kv_event_publisher.shutdown()

    ########################################################################
    # KV Connector Related Methods
    ########################################################################

    def get_kv_connector(self) -> Optional[KVConnectorBase_V1]:
        return self.connector

    def _connector_finished(
            self, request: Request) -> tuple[bool, Optional[dict[str, Any]]]:
        """
        Invoke the KV connector request_finished() method if applicable.

        Returns optional kv transfer parameters to be included with the
        request outputs.
        """
        if self.connector is None:
            return False, None

        (block_ids, ) = self.kv_cache_manager.get_block_ids(request.request_id)
        return self.connector.request_finished(request, block_ids)

    def _update_waiting_for_remote_kv(self, request: Request) -> bool:
        """
        KV Connector: check if the request_id is finished_recving.

        The finished_recving_kv_req_ids list is populated
        on the previous steps()'s update_from_output based
        on the worker side connector.

        When the kv transfer is ready, we cache the blocks
        and the request state will be moved back to WAITING from
        WAITING_FOR_REMOTE_KV.
        """
        assert self.connector is not None
        if request.request_id not in self.finished_recving_kv_req_ids:
            return False

        # Now that the blocks are ready, actually cache them.
        (block_ids, ) = self.kv_cache_manager.get_block_ids(request.request_id)
        num_computed_tokens = len(block_ids) * self.block_size
        # Handle the case where num request tokens less then one block.
        num_computed_tokens = min(num_computed_tokens, request.num_tokens)
        if num_computed_tokens == request.num_tokens:
            num_computed_tokens -= 1
        # This will cache the blocks iff caching is enabled.
        self.kv_cache_manager.cache_blocks(request, num_computed_tokens)

        # Update the request state for scheduling.
        request.num_computed_tokens = num_computed_tokens

        # Return that we are ready.
        self.finished_recving_kv_req_ids.remove(request.request_id)
        return True

    def _update_from_kv_xfer_finished(self,
                                      model_runner_output: ModelRunnerOutput):
        """
        KV Connector: update the scheduler state based on the output.

        The Worker side connectors add finished_recving and
        finished_sending reqs to the output.
        * if finished_sending: free the blocks
        # if finished_recving: add to state so we can
            scheduler the request during the next step.
        """
        # KV Connector:: update recv and send status from last step.
        for req_id in (model_runner_output.finished_recving or ()):
            logger.debug("Finished recving KV transfer for request %s", req_id)
            self.finished_recving_kv_req_ids.add(req_id)
        for req_id in (model_runner_output.finished_sending or ()):
            logger.debug("Finished sending KV transfer for request %s", req_id)
            self._free_blocks(self.requests[req_id])<|MERGE_RESOLUTION|>--- conflicted
+++ resolved
@@ -616,35 +616,9 @@
         spec_decode_tokens: dict[str, list[int]],
         req_to_new_block_ids: dict[str, tuple[list[int], ...]],
     ) -> CachedRequestData:
-<<<<<<< HEAD
-        # OPTIMIZATION: Cache the CachedRequestData objects to avoid creating
-        # them at each scheduling step.
-        num_computed_tokens = request.num_computed_tokens
-        num_regular_tokens = num_scheduled_tokens - num_scheduled_spec_tokens
-        new_token_ids = request.all_token_ids[
-            num_computed_tokens:num_computed_tokens + num_regular_tokens]
-        new_token_document_ids = request.all_token_document_ids[
-            num_computed_tokens:num_computed_tokens + num_regular_tokens]
-        req_data_queue = self._cached_reqs_data.get(request.request_id)
-        if req_data_queue:
-            req_data = req_data_queue.popleft()
-            req_data.resumed_from_preemption = resumed_from_preemption
-            req_data.new_token_ids = new_token_ids
-            req_data.new_token_document_ids = new_token_document_ids
-            req_data.new_block_ids = new_block_ids
-            req_data.num_computed_tokens = num_computed_tokens
-        else:
-            # No cached request data, or all cached request data has been
-            # used by the scheduled requests.
-            req_data = CachedRequestData.from_request(request,
-                                                      resumed_from_preemption,
-                                                      new_token_ids,
-                                                      new_block_ids,
-                                                      new_token_document_ids=new_token_document_ids)
-        return req_data
-=======
         req_ids: list[str] = []
         new_token_ids: list[list[int]] = []
+        new_token_document_ids: list[list[int]] = []
         new_block_ids: list[tuple[list[int], ...]] = []
         num_computed_tokens: list[int] = []
 
@@ -661,7 +635,10 @@
                 # will cache them.
                 token_ids = req.all_token_ids[req.num_computed_tokens:req.
                                               num_computed_tokens + num_tokens]
+                token_document_ids = req.all_token_document_ids[req.num_computed_tokens:req.
+                                              num_computed_tokens + num_tokens]
                 new_token_ids.append(token_ids)
+                new_token_document_ids.append(token_document_ids)
             new_block_ids.append(req_to_new_block_ids[req_id])
             num_computed_tokens.append(req.num_computed_tokens)
         # Because resumed_reqs is usually empty, it is more efficient to do
@@ -673,10 +650,10 @@
             req_ids=req_ids,
             resumed_from_preemption=resumed_from_preemption,
             new_token_ids=new_token_ids,
+            new_token_document_ids=new_token_document_ids,
             new_block_ids=new_block_ids,
             num_computed_tokens=num_computed_tokens,
         )
->>>>>>> 110df743
 
     def _try_schedule_encoder_inputs(
         self,
